--- conflicted
+++ resolved
@@ -141,7 +141,39 @@
     /// Returns a raw state dump of all key-values held by a contract with specified address.
     fn dump_wasm_raw(&self, storage: &dyn Storage, address: &Addr) -> Vec<Record>;
 
-<<<<<<< HEAD
+    /// Returns the namespace of the contract storage.
+    fn contract_namespace(&self, contract: &Addr) -> Vec<u8> {
+        let mut name = b"contract_data/".to_vec();
+        name.extend_from_slice(contract.as_bytes());
+        name
+    }
+
+    /// Returns **read-only** (not mutable) contract storage.
+    fn contract_storage<'a>(
+        &self,
+        storage: &'a dyn Storage,
+        address: &Addr,
+    ) -> Box<dyn Storage + 'a> {
+        // We double-namespace this, once from global storage -> wasm_storage
+        // then from wasm_storage -> the contracts subspace
+        let namespace = self.contract_namespace(address);
+        let storage = ReadonlyPrefixedStorage::multilevel(storage, &[NAMESPACE_WASM, &namespace]);
+        Box::new(storage)
+    }
+
+    /// Returns **read-write** (mutable) contract storage.
+    fn contract_storage_mut<'a>(
+        &self,
+        storage: &'a mut dyn Storage,
+        address: &Addr,
+    ) -> Box<dyn Storage + 'a> {
+        // We double-namespace this, once from global storage -> wasm_storage
+        // then from wasm_storage -> the contracts subspace
+        let namespace = self.contract_namespace(address);
+        let storage = PrefixedStorage::multilevel(storage, &[NAMESPACE_WASM, &namespace]);
+        Box::new(storage)
+    }
+
     /// Executes the contract ibc_channel_open endpoint
     fn ibc_channel_open(
         &self,
@@ -154,6 +186,7 @@
     ) -> AnyResult<IbcChannelOpenResponse> {
         panic!("No ibc channel open implemented");
     }
+
     /// Executes the contract ibc_channel_connect endpoint
     fn ibc_channel_connect(
         &self,
@@ -217,39 +250,6 @@
         _request: IbcPacketTimeoutMsg,
     ) -> AnyResult<AppIbcBasicResponse> {
         panic!("No ibc packet timeout implemented");
-=======
-    /// Returns the namespace of the contract storage.
-    fn contract_namespace(&self, contract: &Addr) -> Vec<u8> {
-        let mut name = b"contract_data/".to_vec();
-        name.extend_from_slice(contract.as_bytes());
-        name
-    }
-
-    /// Returns **read-only** (not mutable) contract storage.
-    fn contract_storage<'a>(
-        &self,
-        storage: &'a dyn Storage,
-        address: &Addr,
-    ) -> Box<dyn Storage + 'a> {
-        // We double-namespace this, once from global storage -> wasm_storage
-        // then from wasm_storage -> the contracts subspace
-        let namespace = self.contract_namespace(address);
-        let storage = ReadonlyPrefixedStorage::multilevel(storage, &[NAMESPACE_WASM, &namespace]);
-        Box::new(storage)
-    }
-
-    /// Returns **read-write** (mutable) contract storage.
-    fn contract_storage_mut<'a>(
-        &self,
-        storage: &'a mut dyn Storage,
-        address: &Addr,
-    ) -> Box<dyn Storage + 'a> {
-        // We double-namespace this, once from global storage -> wasm_storage
-        // then from wasm_storage -> the contracts subspace
-        let namespace = self.contract_namespace(address);
-        let storage = PrefixedStorage::multilevel(storage, &[NAMESPACE_WASM, &namespace]);
-        Box::new(storage)
->>>>>>> 5f29645c
     }
 }
 
@@ -1249,11 +1249,7 @@
         let res = self.process_response(api, router, storage, block, contract, res, msgs)?;
 
         // If the data field was overwritten by the response propagation, we replace the ibc ack
-        let ack = if let Some(new_ack) = res.data {
-            new_ack
-        } else {
-            original_res.acknowledgement
-        };
+        let ack = res.data.or(original_res.acknowledgement);
 
         // We transfer back to an IbcBasicResponse
         Ok(AppIbcReceiveResponse {
