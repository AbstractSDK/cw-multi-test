--- conflicted
+++ resolved
@@ -1951,14 +1951,9 @@
     fn uses_simple_address_generator_by_default() {
         let api = MockApi::default();
         let mut wasm_keeper = wasm_keeper();
-<<<<<<< HEAD
         let code_id = wasm_keeper
             .store_code(Addr::unchecked("creator"), None, payout::contract())
             .unwrap();
-=======
-        let code_id = wasm_keeper.store_code(Addr::unchecked("creator"), payout::contract());
-        assert_eq!(1, code_id);
->>>>>>> b4fded2e
 
         let mut wasm_storage = MockStorage::new();
 
@@ -2005,7 +2000,7 @@
             "default address generator returned incorrect address"
         );
 
-        let code_id = wasm_keeper.store_code(Addr::unchecked("creator"), payout::contract());
+        let code_id = wasm_keeper.store_code(Addr::unchecked("creator"), None, payout::contract()).unwrap();
         assert_eq!(2, code_id);
 
         let contract_addr = wasm_keeper
