--- conflicted
+++ resolved
@@ -1010,1515 +1010,4 @@
     ) -> AnyResult<Binary> {
         bail!("Something went wrong - Distribution doesn't have query messages")
     }
-<<<<<<< HEAD
-=======
-}
-
-#[cfg(test)]
-mod test {
-    use super::*;
-    use crate::{
-        app::MockRouter, BankKeeper, FailingModule, GovFailingModule, IbcFailingModule, Router,
-        WasmKeeper,
-    };
-    use cosmwasm_std::{
-        from_json,
-        testing::{mock_env, MockApi, MockStorage},
-        BalanceResponse, BankQuery,
-    };
-
-    /// Type alias for default build `Router` to make its reference in typical scenario
-    type BasicRouter<ExecC = Empty, QueryC = Empty> = Router<
-        BankKeeper,
-        FailingModule<ExecC, QueryC, Empty>,
-        WasmKeeper<ExecC, QueryC>,
-        StakeKeeper,
-        DistributionKeeper,
-        IbcFailingModule,
-        GovFailingModule,
-    >;
-
-    fn mock_router() -> BasicRouter {
-        Router {
-            wasm: WasmKeeper::new(),
-            bank: BankKeeper::new(),
-            custom: FailingModule::new(),
-            staking: StakeKeeper::new(),
-            distribution: DistributionKeeper::new(),
-            ibc: IbcFailingModule::new(),
-            gov: GovFailingModule::new(),
-        }
-    }
-
-    fn setup_test_env(
-        apr: Decimal,
-        validator_commission: Decimal,
-    ) -> (MockApi, MockStorage, BasicRouter, BlockInfo, Addr) {
-        let api = MockApi::default();
-        let router = mock_router();
-        let mut store = MockStorage::new();
-        let block = mock_env().block;
-
-        let validator = api.addr_validate("testvaloper1").unwrap();
-
-        router
-            .staking
-            .setup(
-                &mut store,
-                StakingInfo {
-                    bonded_denom: "TOKEN".to_string(),
-                    unbonding_time: 60,
-                    apr,
-                },
-            )
-            .unwrap();
-
-        // add validator
-        let valoper1 = Validator {
-            address: "testvaloper1".to_string(),
-            commission: validator_commission,
-            max_commission: Decimal::percent(100),
-            max_change_rate: Decimal::percent(1),
-        };
-        router
-            .staking
-            .add_validator(&api, &mut store, &block, valoper1)
-            .unwrap();
-
-        (api, store, router, block, validator)
-    }
-
-    #[test]
-    fn add_get_validators() {
-        let api = MockApi::default();
-        let mut store = MockStorage::new();
-        let stake = StakeKeeper::default();
-        let block = mock_env().block;
-
-        // add validator
-        let valoper1 = Validator {
-            address: "testvaloper1".to_string(),
-            commission: Decimal::percent(10),
-            max_commission: Decimal::percent(20),
-            max_change_rate: Decimal::percent(1),
-        };
-        stake
-            .add_validator(&api, &mut store, &block, valoper1.clone())
-            .unwrap();
-
-        // get it
-        let staking_storage = prefixed_read(&store, NAMESPACE_STAKING);
-        let val = stake
-            .get_validator(
-                &staking_storage,
-                &api.addr_validate("testvaloper1").unwrap(),
-            )
-            .unwrap()
-            .unwrap();
-        assert_eq!(val, valoper1);
-
-        // try to add with same address
-        let valoper1_fake = Validator {
-            address: "testvaloper1".to_string(),
-            commission: Decimal::percent(1),
-            max_commission: Decimal::percent(10),
-            max_change_rate: Decimal::percent(100),
-        };
-        stake
-            .add_validator(&api, &mut store, &block, valoper1_fake)
-            .unwrap_err();
-
-        // should still be original value
-        let staking_storage = prefixed_read(&store, NAMESPACE_STAKING);
-        let val = stake
-            .get_validator(
-                &staking_storage,
-                &api.addr_validate("testvaloper1").unwrap(),
-            )
-            .unwrap()
-            .unwrap();
-        assert_eq!(val, valoper1);
-    }
-
-    #[test]
-    fn validator_slashing() {
-        let api = MockApi::default();
-        let router = MockRouter::default();
-        let mut store = MockStorage::new();
-        let stake = StakeKeeper::new();
-        let block = mock_env().block;
-
-        let delegator = Addr::unchecked("delegator");
-        let validator = api.addr_validate("testvaloper1").unwrap();
-
-        // add validator
-        let valoper1 = Validator {
-            address: "testvaloper1".to_string(),
-            commission: Decimal::percent(10),
-            max_commission: Decimal::percent(20),
-            max_change_rate: Decimal::percent(1),
-        };
-        stake
-            .add_validator(&api, &mut store, &block, valoper1)
-            .unwrap();
-
-        // stake 100 tokens
-        let mut staking_storage = prefixed(&mut store, NAMESPACE_STAKING);
-        stake
-            .add_stake(
-                &api,
-                &mut staking_storage,
-                &block,
-                &delegator,
-                &validator,
-                coin(100, "TOKEN"),
-            )
-            .unwrap();
-
-        // slash 50%
-        stake
-            .sudo(
-                &api,
-                &mut store,
-                &router,
-                &block,
-                StakingSudo::Slash {
-                    validator: "testvaloper1".to_string(),
-                    percentage: Decimal::percent(50),
-                },
-            )
-            .unwrap();
-
-        // check stake
-        let staking_storage = prefixed(&mut store, NAMESPACE_STAKING);
-        let stake_left = stake
-            .get_stake(&staking_storage, &delegator, &validator)
-            .unwrap();
-        assert_eq!(
-            stake_left.unwrap().amount.u128(),
-            50,
-            "should have slashed 50%"
-        );
-
-        // slash all
-        stake
-            .sudo(
-                &api,
-                &mut store,
-                &router,
-                &block,
-                StakingSudo::Slash {
-                    validator: "testvaloper1".to_string(),
-                    percentage: Decimal::percent(100),
-                },
-            )
-            .unwrap();
-
-        // check stake
-        let staking_storage = prefixed(&mut store, NAMESPACE_STAKING);
-        let stake_left = stake
-            .get_stake(&staking_storage, &delegator, &validator)
-            .unwrap();
-        assert_eq!(stake_left, None, "should have slashed whole stake");
-    }
-
-    #[test]
-    fn rewards_work_for_single_delegator() {
-        let (api, mut store, router, mut block, validator) =
-            setup_test_env(Decimal::percent(10), Decimal::percent(10));
-        let stake = &router.staking;
-        let distr = &router.distribution;
-        let delegator = Addr::unchecked("delegator");
-
-        let mut staking_storage = prefixed(&mut store, NAMESPACE_STAKING);
-        // stake 200 tokens
-        stake
-            .add_stake(
-                &api,
-                &mut staking_storage,
-                &block,
-                &delegator,
-                &validator,
-                coin(200, "TOKEN"),
-            )
-            .unwrap();
-
-        // wait 1/2 year
-        block.time = block.time.plus_seconds(60 * 60 * 24 * 365 / 2);
-
-        // should now have 200 * 10% / 2 - 10% commission = 9 tokens reward
-        let rewards = stake
-            .get_rewards(&store, &block, &delegator, &validator)
-            .unwrap()
-            .unwrap();
-        assert_eq!(rewards.amount.u128(), 9, "should have 9 tokens reward");
-
-        // withdraw rewards
-        distr
-            .execute(
-                &api,
-                &mut store,
-                &router,
-                &block,
-                delegator.clone(),
-                DistributionMsg::WithdrawDelegatorReward {
-                    validator: validator.to_string(),
-                },
-            )
-            .unwrap();
-
-        // should have no rewards left
-        let rewards = stake
-            .get_rewards(&store, &block, &delegator, &validator)
-            .unwrap()
-            .unwrap();
-        assert_eq!(rewards.amount.u128(), 0);
-
-        // wait another 1/2 year
-        block.time = block.time.plus_seconds(60 * 60 * 24 * 365 / 2);
-        // should now have 9 tokens again
-        let rewards = stake
-            .get_rewards(&store, &block, &delegator, &validator)
-            .unwrap()
-            .unwrap();
-        assert_eq!(rewards.amount.u128(), 9);
-    }
-
-    #[test]
-    fn rewards_work_for_multiple_delegators() {
-        let (api, mut store, router, mut block, validator) =
-            setup_test_env(Decimal::percent(10), Decimal::percent(10));
-        let stake = &router.staking;
-        let distr = &router.distribution;
-        let bank = &router.bank;
-        let delegator1 = Addr::unchecked("delegator1");
-        let delegator2 = Addr::unchecked("delegator2");
-
-        let mut staking_storage = prefixed(&mut store, NAMESPACE_STAKING);
-
-        // add 100 stake to delegator1 and 200 to delegator2
-        stake
-            .add_stake(
-                &api,
-                &mut staking_storage,
-                &block,
-                &delegator1,
-                &validator,
-                coin(100, "TOKEN"),
-            )
-            .unwrap();
-        stake
-            .add_stake(
-                &api,
-                &mut staking_storage,
-                &block,
-                &delegator2,
-                &validator,
-                coin(200, "TOKEN"),
-            )
-            .unwrap();
-
-        // wait 1 year
-        block.time = block.time.plus_seconds(60 * 60 * 24 * 365);
-
-        // delegator1 should now have 100 * 10% - 10% commission = 9 tokens
-        let rewards = stake
-            .get_rewards(&store, &block, &delegator1, &validator)
-            .unwrap()
-            .unwrap();
-        assert_eq!(rewards.amount.u128(), 9);
-
-        // delegator2 should now have 200 * 10% - 10% commission = 18 tokens
-        let rewards = stake
-            .get_rewards(&store, &block, &delegator2, &validator)
-            .unwrap()
-            .unwrap();
-        assert_eq!(rewards.amount.u128(), 18);
-
-        // delegator1 stakes 100 more
-        let mut staking_storage = prefixed(&mut store, NAMESPACE_STAKING);
-        stake
-            .add_stake(
-                &api,
-                &mut staking_storage,
-                &block,
-                &delegator1,
-                &validator,
-                coin(100, "TOKEN"),
-            )
-            .unwrap();
-
-        // wait another year
-        block.time = block.time.plus_seconds(60 * 60 * 24 * 365);
-
-        // delegator1 should now have 9 + 200 * 10% - 10% commission = 27 tokens
-        let rewards = stake
-            .get_rewards(&store, &block, &delegator1, &validator)
-            .unwrap()
-            .unwrap();
-        assert_eq!(rewards.amount.u128(), 27);
-
-        // delegator2 should now have 18 + 200 * 10% - 10% commission = 36 tokens
-        let rewards = stake
-            .get_rewards(&store, &block, &delegator2, &validator)
-            .unwrap()
-            .unwrap();
-        assert_eq!(rewards.amount.u128(), 36);
-
-        // delegator2 unstakes 100 (has 100 left after that)
-        let mut staking_storage = prefixed(&mut store, NAMESPACE_STAKING);
-        stake
-            .remove_stake(
-                &api,
-                &mut staking_storage,
-                &block,
-                &delegator2,
-                &validator,
-                coin(100, "TOKEN"),
-            )
-            .unwrap();
-
-        // and delegator1 withdraws rewards
-        distr
-            .execute(
-                &api,
-                &mut store,
-                &router,
-                &block,
-                delegator1.clone(),
-                DistributionMsg::WithdrawDelegatorReward {
-                    validator: validator.to_string(),
-                },
-            )
-            .unwrap();
-
-        let balance: BalanceResponse = from_json(
-            bank.query(
-                &api,
-                &store,
-                &router.querier(&api, &store, &block),
-                &block,
-                BankQuery::Balance {
-                    address: delegator1.to_string(),
-                    denom: "TOKEN".to_string(),
-                },
-            )
-            .unwrap(),
-        )
-        .unwrap();
-        assert_eq!(
-            balance.amount.amount.u128(),
-            27,
-            "withdraw should change bank balance"
-        );
-        let rewards = stake
-            .get_rewards(&store, &block, &delegator1, &validator)
-            .unwrap()
-            .unwrap();
-        assert_eq!(
-            rewards.amount.u128(),
-            0,
-            "withdraw should reduce rewards to 0"
-        );
-
-        // wait another year
-        block.time = block.time.plus_seconds(60 * 60 * 24 * 365);
-
-        // delegator1 should now have 0 + 200 * 10% - 10% commission = 18 tokens
-        let rewards = stake
-            .get_rewards(&store, &block, &delegator1, &validator)
-            .unwrap()
-            .unwrap();
-        assert_eq!(rewards.amount.u128(), 18);
-
-        // delegator2 should now have 36 + 100 * 10% - 10% commission = 45 tokens
-        let rewards = stake
-            .get_rewards(&store, &block, &delegator2, &validator)
-            .unwrap()
-            .unwrap();
-        assert_eq!(rewards.amount.u128(), 45);
-    }
-
-    mod msg {
-        use cosmwasm_std::{
-            coins, Addr, BondedDenomResponse, Decimal, QuerierWrapper, StakingQuery,
-        };
-        use serde::de::DeserializeOwned;
-
-        use super::*;
-
-        // shortens tests a bit
-        struct TestEnv {
-            api: MockApi,
-            store: MockStorage,
-            router: BasicRouter,
-            block: BlockInfo,
-        }
-
-        impl TestEnv {
-            fn wrap(tuple: (MockApi, MockStorage, BasicRouter, BlockInfo, Addr)) -> (Self, Addr) {
-                (
-                    Self {
-                        api: tuple.0,
-                        store: tuple.1,
-                        router: tuple.2,
-                        block: tuple.3,
-                    },
-                    tuple.4,
-                )
-            }
-        }
-
-        fn execute_stake(
-            env: &mut TestEnv,
-            sender: Addr,
-            msg: StakingMsg,
-        ) -> AnyResult<AppResponse> {
-            env.router.staking.execute(
-                &env.api,
-                &mut env.store,
-                &env.router,
-                &env.block,
-                sender,
-                msg,
-            )
-        }
-
-        fn query_stake<T: DeserializeOwned>(env: &TestEnv, msg: StakingQuery) -> AnyResult<T> {
-            Ok(from_json(env.router.staking.query(
-                &env.api,
-                &env.store,
-                &env.router.querier(&env.api, &env.store, &env.block),
-                &env.block,
-                msg,
-            )?)?)
-        }
-
-        fn execute_distr(
-            env: &mut TestEnv,
-            sender: Addr,
-            msg: DistributionMsg,
-        ) -> AnyResult<AppResponse> {
-            env.router.distribution.execute(
-                &env.api,
-                &mut env.store,
-                &env.router,
-                &env.block,
-                sender,
-                msg,
-            )
-        }
-
-        fn query_bank<T: DeserializeOwned>(env: &TestEnv, msg: BankQuery) -> AnyResult<T> {
-            Ok(from_json(env.router.bank.query(
-                &env.api,
-                &env.store,
-                &env.router.querier(&env.api, &env.store, &env.block),
-                &env.block,
-                msg,
-            )?)?)
-        }
-
-        fn assert_balances(env: &TestEnv, balances: impl IntoIterator<Item = (Addr, u128)>) {
-            for (addr, amount) in balances {
-                let balance: BalanceResponse = query_bank(
-                    env,
-                    BankQuery::Balance {
-                        address: addr.to_string(),
-                        denom: "TOKEN".to_string(),
-                    },
-                )
-                .unwrap();
-                assert_eq!(balance.amount.amount.u128(), amount);
-            }
-        }
-
-        #[test]
-        fn execute() {
-            // test all execute msgs
-            let (mut test_env, validator1) =
-                TestEnv::wrap(setup_test_env(Decimal::percent(10), Decimal::percent(10)));
-
-            let delegator1 = Addr::unchecked("delegator1");
-            let reward_receiver = Addr::unchecked("rewardreceiver");
-
-            // fund delegator1 account
-            test_env
-                .router
-                .bank
-                .init_balance(&mut test_env.store, &delegator1, vec![coin(1000, "TOKEN")])
-                .unwrap();
-
-            // add second validator
-            let validator2 = Addr::unchecked("validator2");
-            test_env
-                .router
-                .staking
-                .add_validator(
-                    &test_env.api,
-                    &mut test_env.store,
-                    &test_env.block,
-                    Validator {
-                        address: validator2.to_string(),
-                        commission: Decimal::zero(),
-                        max_commission: Decimal::percent(20),
-                        max_change_rate: Decimal::percent(1),
-                    },
-                )
-                .unwrap();
-
-            // delegate 100 tokens to validator1
-            execute_stake(
-                &mut test_env,
-                delegator1.clone(),
-                StakingMsg::Delegate {
-                    validator: validator1.to_string(),
-                    amount: coin(100, "TOKEN"),
-                },
-            )
-            .unwrap();
-
-            // should now have 100 tokens less
-            assert_balances(&test_env, vec![(delegator1.clone(), 900)]);
-
-            // wait a year
-            test_env.block.time = test_env.block.time.plus_seconds(60 * 60 * 24 * 365);
-
-            // change the withdrawal address
-            execute_distr(
-                &mut test_env,
-                delegator1.clone(),
-                DistributionMsg::SetWithdrawAddress {
-                    address: reward_receiver.to_string(),
-                },
-            )
-            .unwrap();
-
-            // withdraw rewards
-            execute_distr(
-                &mut test_env,
-                delegator1.clone(),
-                DistributionMsg::WithdrawDelegatorReward {
-                    validator: validator1.to_string(),
-                },
-            )
-            .unwrap();
-
-            // withdrawal address received rewards.
-            assert_balances(
-                &test_env,
-                // one year, 10%apr, 10% commission, 100 tokens staked
-                vec![(reward_receiver, 100 / 10 * 9 / 10)],
-            );
-
-            // redelegate to validator2
-            execute_stake(
-                &mut test_env,
-                delegator1.clone(),
-                StakingMsg::Redelegate {
-                    src_validator: validator1.to_string(),
-                    dst_validator: validator2.to_string(),
-                    amount: coin(100, "TOKEN"),
-                },
-            )
-            .unwrap();
-
-            // should have same amount as before (rewards receiver received rewards).
-            assert_balances(&test_env, vec![(delegator1.clone(), 900)]);
-
-            let delegations: AllDelegationsResponse = query_stake(
-                &test_env,
-                StakingQuery::AllDelegations {
-                    delegator: delegator1.to_string(),
-                },
-            )
-            .unwrap();
-            assert_eq!(
-                delegations.delegations,
-                [Delegation {
-                    delegator: delegator1.clone(),
-                    validator: validator2.to_string(),
-                    amount: coin(100, "TOKEN"),
-                }]
-            );
-
-            // undelegate all tokens
-            execute_stake(
-                &mut test_env,
-                delegator1.clone(),
-                StakingMsg::Undelegate {
-                    validator: validator2.to_string(),
-                    amount: coin(100, "TOKEN"),
-                },
-            )
-            .unwrap();
-
-            // wait for unbonding period (60 seconds in default config)
-            test_env.block.time = test_env.block.time.plus_seconds(60);
-
-            // need to manually cause queue to get processed
-            test_env
-                .router
-                .staking
-                .process_queue(
-                    &test_env.api,
-                    &mut test_env.store,
-                    &test_env.router,
-                    &test_env.block,
-                )
-                .unwrap();
-
-            // check bank balance
-            assert_balances(&test_env, vec![(delegator1.clone(), 1000)]);
-        }
-
-        #[test]
-        fn can_set_withdraw_address() {
-            let (mut test_env, validator) =
-                TestEnv::wrap(setup_test_env(Decimal::percent(10), Decimal::percent(10)));
-
-            let delegator = Addr::unchecked("delegator");
-            let reward_receiver = Addr::unchecked("rewardreceiver");
-
-            test_env
-                .router
-                .bank
-                .init_balance(&mut test_env.store, &delegator, coins(100, "TOKEN"))
-                .unwrap();
-
-            // Stake 100 tokens to the validator.
-            execute_stake(
-                &mut test_env,
-                delegator.clone(),
-                StakingMsg::Delegate {
-                    validator: validator.to_string(),
-                    amount: coin(100, "TOKEN"),
-                },
-            )
-            .unwrap();
-
-            // Change rewards receiver.
-            execute_distr(
-                &mut test_env,
-                delegator.clone(),
-                DistributionMsg::SetWithdrawAddress {
-                    address: reward_receiver.to_string(),
-                },
-            )
-            .unwrap();
-
-            // A year passes.
-            test_env.block.time = test_env.block.time.plus_seconds(60 * 60 * 24 * 365);
-
-            // Withdraw rewards to reward receiver.
-            execute_distr(
-                &mut test_env,
-                delegator.clone(),
-                DistributionMsg::WithdrawDelegatorReward {
-                    validator: validator.to_string(),
-                },
-            )
-            .unwrap();
-
-            // Change reward receiver back to delegator.
-            execute_distr(
-                &mut test_env,
-                delegator.clone(),
-                DistributionMsg::SetWithdrawAddress {
-                    address: delegator.to_string(),
-                },
-            )
-            .unwrap();
-
-            // Another year passes.
-            test_env.block.time = test_env.block.time.plus_seconds(60 * 60 * 24 * 365);
-
-            // Withdraw rewards to delegator.
-            execute_distr(
-                &mut test_env,
-                delegator.clone(),
-                DistributionMsg::WithdrawDelegatorReward {
-                    validator: validator.to_string(),
-                },
-            )
-            .unwrap();
-
-            // one year, 10%apr, 10% commission, 100 tokens staked
-            let rewards_yr = 100 / 10 * 9 / 10;
-
-            assert_balances(
-                &test_env,
-                vec![(reward_receiver, rewards_yr), (delegator, rewards_yr)],
-            );
-        }
-
-        #[test]
-        fn cannot_steal() {
-            let (mut test_env, validator1) =
-                TestEnv::wrap(setup_test_env(Decimal::percent(10), Decimal::percent(10)));
-
-            let delegator1 = Addr::unchecked("delegator1");
-
-            // fund delegator1 account
-            test_env
-                .router
-                .bank
-                .init_balance(&mut test_env.store, &delegator1, vec![coin(100, "TOKEN")])
-                .unwrap();
-
-            // delegate 100 tokens to validator1
-            execute_stake(
-                &mut test_env,
-                delegator1.clone(),
-                StakingMsg::Delegate {
-                    validator: validator1.to_string(),
-                    amount: coin(100, "TOKEN"),
-                },
-            )
-            .unwrap();
-
-            // undelegate more tokens than we have
-            let e = execute_stake(
-                &mut test_env,
-                delegator1.clone(),
-                StakingMsg::Undelegate {
-                    validator: validator1.to_string(),
-                    amount: coin(200, "TOKEN"),
-                },
-            )
-            .unwrap_err();
-
-            assert_eq!(e.to_string(), "invalid shares amount");
-
-            // add second validator
-            let validator2 = Addr::unchecked("validator2");
-            test_env
-                .router
-                .staking
-                .add_validator(
-                    &test_env.api,
-                    &mut test_env.store,
-                    &test_env.block,
-                    Validator {
-                        address: validator2.to_string(),
-                        commission: Decimal::zero(),
-                        max_commission: Decimal::percent(20),
-                        max_change_rate: Decimal::percent(1),
-                    },
-                )
-                .unwrap();
-
-            // redelegate more tokens than we have
-            let e = execute_stake(
-                &mut test_env,
-                delegator1.clone(),
-                StakingMsg::Redelegate {
-                    src_validator: validator1.to_string(),
-                    dst_validator: validator2.to_string(),
-                    amount: coin(200, "TOKEN"),
-                },
-            )
-            .unwrap_err();
-            assert_eq!(e.to_string(), "invalid shares amount");
-
-            // undelegate from non-existing delegation
-            let e = execute_stake(
-                &mut test_env,
-                delegator1.clone(),
-                StakingMsg::Undelegate {
-                    validator: validator2.to_string(),
-                    amount: coin(100, "TOKEN"),
-                },
-            )
-            .unwrap_err();
-            assert_eq!(
-                e.to_string(),
-                "no delegation for (address, validator) tuple"
-            );
-        }
-
-        #[test]
-        fn denom_validation() {
-            let (mut test_env, validator) =
-                TestEnv::wrap(setup_test_env(Decimal::percent(10), Decimal::percent(10)));
-
-            let delegator1 = Addr::unchecked("delegator1");
-
-            // fund delegator1 account
-            test_env
-                .router
-                .bank
-                .init_balance(&mut test_env.store, &delegator1, vec![coin(100, "FAKE")])
-                .unwrap();
-
-            // try to delegate 100 to validator1
-            let e = execute_stake(
-                &mut test_env,
-                delegator1.clone(),
-                StakingMsg::Delegate {
-                    validator: validator.to_string(),
-                    amount: coin(100, "FAKE"),
-                },
-            )
-            .unwrap_err();
-
-            assert_eq!(
-                e.to_string(),
-                "cannot delegate coins of denominator FAKE, only of TOKEN",
-            );
-        }
-
-        #[test]
-        fn cannot_slash_nonexistent() {
-            let (mut test_env, _) =
-                TestEnv::wrap(setup_test_env(Decimal::percent(10), Decimal::percent(10)));
-
-            let delegator1 = Addr::unchecked("delegator1");
-
-            // fund delegator1 account
-            test_env
-                .router
-                .bank
-                .init_balance(&mut test_env.store, &delegator1, vec![coin(100, "FAKE")])
-                .unwrap();
-
-            // try to delegate 100 to validator1
-            let e = test_env
-                .router
-                .staking
-                .sudo(
-                    &test_env.api,
-                    &mut test_env.store,
-                    &test_env.router,
-                    &test_env.block,
-                    StakingSudo::Slash {
-                        validator: "nonexistingvaloper".to_string(),
-                        percentage: Decimal::percent(50),
-                    },
-                )
-                .unwrap_err();
-            assert_eq!(e.to_string(), "validator does not exist");
-        }
-
-        #[test]
-        fn non_existent_validator() {
-            let (mut test_env, _) =
-                TestEnv::wrap(setup_test_env(Decimal::percent(10), Decimal::percent(10)));
-
-            let delegator = Addr::unchecked("delegator1");
-            let validator = "testvaloper2";
-
-            // init balances
-            test_env
-                .router
-                .bank
-                .init_balance(&mut test_env.store, &delegator, vec![coin(100, "TOKEN")])
-                .unwrap();
-
-            // try to delegate
-            let err = execute_stake(
-                &mut test_env,
-                delegator.clone(),
-                StakingMsg::Delegate {
-                    validator: validator.to_string(),
-                    amount: coin(100, "TOKEN"),
-                },
-            )
-            .unwrap_err();
-            assert_eq!(err.to_string(), "validator does not exist");
-
-            // try to undelegate
-            let err = execute_stake(
-                &mut test_env,
-                delegator.clone(),
-                StakingMsg::Undelegate {
-                    validator: validator.to_string(),
-                    amount: coin(100, "TOKEN"),
-                },
-            )
-            .unwrap_err();
-            assert_eq!(err.to_string(), "validator does not exist");
-        }
-
-        #[test]
-        fn zero_staking_forbidden() {
-            let (mut test_env, validator) =
-                TestEnv::wrap(setup_test_env(Decimal::percent(10), Decimal::percent(10)));
-
-            let delegator = Addr::unchecked("delegator1");
-
-            // delegate 0
-            let err = execute_stake(
-                &mut test_env,
-                delegator.clone(),
-                StakingMsg::Delegate {
-                    validator: validator.to_string(),
-                    amount: coin(0, "TOKEN"),
-                },
-            )
-            .unwrap_err();
-            assert_eq!(err.to_string(), "invalid delegation amount");
-
-            // undelegate 0
-            let err = execute_stake(
-                &mut test_env,
-                delegator,
-                StakingMsg::Undelegate {
-                    validator: validator.to_string(),
-                    amount: coin(0, "TOKEN"),
-                },
-            )
-            .unwrap_err();
-            assert_eq!(err.to_string(), "invalid shares amount");
-        }
-
-        #[test]
-        fn query_staking() {
-            // run all staking queries
-            let (mut test_env, validator1) =
-                TestEnv::wrap(setup_test_env(Decimal::percent(10), Decimal::percent(10)));
-            let delegator1 = Addr::unchecked("delegator1");
-            let delegator2 = Addr::unchecked("delegator2");
-
-            // init balances
-            test_env
-                .router
-                .bank
-                .init_balance(&mut test_env.store, &delegator1, vec![coin(260, "TOKEN")])
-                .unwrap();
-            test_env
-                .router
-                .bank
-                .init_balance(&mut test_env.store, &delegator2, vec![coin(150, "TOKEN")])
-                .unwrap();
-
-            // add another validator
-            let validator2 = test_env.api.addr_validate("testvaloper2").unwrap();
-            let valoper2 = Validator {
-                address: "testvaloper2".to_string(),
-                commission: Decimal::percent(0),
-                max_commission: Decimal::percent(1),
-                max_change_rate: Decimal::percent(1),
-            };
-            test_env
-                .router
-                .staking
-                .add_validator(
-                    &test_env.api,
-                    &mut test_env.store,
-                    &test_env.block,
-                    valoper2.clone(),
-                )
-                .unwrap();
-
-            // query validators
-            let valoper1: ValidatorResponse = query_stake(
-                &test_env,
-                StakingQuery::Validator {
-                    address: validator1.to_string(),
-                },
-            )
-            .unwrap();
-            let validators: AllValidatorsResponse =
-                query_stake(&test_env, StakingQuery::AllValidators {}).unwrap();
-            assert_eq!(
-                validators.validators,
-                [valoper1.validator.unwrap(), valoper2]
-            );
-            // query non-existent validator
-            let response = query_stake::<ValidatorResponse>(
-                &test_env,
-                StakingQuery::Validator {
-                    address: "notvaloper".to_string(),
-                },
-            )
-            .unwrap();
-            assert_eq!(response.validator, None);
-
-            // query bonded denom
-            let response: BondedDenomResponse =
-                query_stake(&test_env, StakingQuery::BondedDenom {}).unwrap();
-            assert_eq!(response.denom, "TOKEN");
-
-            // delegate some tokens with delegator1 and delegator2
-            execute_stake(
-                &mut test_env,
-                delegator1.clone(),
-                StakingMsg::Delegate {
-                    validator: validator1.to_string(),
-                    amount: coin(100, "TOKEN"),
-                },
-            )
-            .unwrap();
-            execute_stake(
-                &mut test_env,
-                delegator1.clone(),
-                StakingMsg::Delegate {
-                    validator: validator2.to_string(),
-                    amount: coin(160, "TOKEN"),
-                },
-            )
-            .unwrap();
-            execute_stake(
-                &mut test_env,
-                delegator2.clone(),
-                StakingMsg::Delegate {
-                    validator: validator1.to_string(),
-                    amount: coin(150, "TOKEN"),
-                },
-            )
-            .unwrap();
-            // unstake some again
-            execute_stake(
-                &mut test_env,
-                delegator1.clone(),
-                StakingMsg::Undelegate {
-                    validator: validator1.to_string(),
-                    amount: coin(50, "TOKEN"),
-                },
-            )
-            .unwrap();
-            execute_stake(
-                &mut test_env,
-                delegator2.clone(),
-                StakingMsg::Undelegate {
-                    validator: validator1.to_string(),
-                    amount: coin(50, "TOKEN"),
-                },
-            )
-            .unwrap();
-
-            // query all delegations
-            let response1: AllDelegationsResponse = query_stake(
-                &test_env,
-                StakingQuery::AllDelegations {
-                    delegator: delegator1.to_string(),
-                },
-            )
-            .unwrap();
-            assert_eq!(
-                response1.delegations,
-                vec![
-                    Delegation {
-                        delegator: delegator1.clone(),
-                        validator: validator1.to_string(),
-                        amount: coin(50, "TOKEN"),
-                    },
-                    Delegation {
-                        delegator: delegator1.clone(),
-                        validator: validator2.to_string(),
-                        amount: coin(160, "TOKEN"),
-                    },
-                ]
-            );
-            let response2: DelegationResponse = query_stake(
-                &test_env,
-                StakingQuery::Delegation {
-                    delegator: delegator2.to_string(),
-                    validator: validator1.to_string(),
-                },
-            )
-            .unwrap();
-            assert_eq!(
-                response2.delegation.unwrap(),
-                FullDelegation {
-                    delegator: delegator2.clone(),
-                    validator: validator1.to_string(),
-                    amount: coin(100, "TOKEN"),
-                    accumulated_rewards: vec![],
-                    can_redelegate: coin(100, "TOKEN"),
-                },
-            );
-        }
-
-        #[test]
-        fn delegation_queries_unbonding() {
-            // run all staking queries
-            let (mut test_env, validator) =
-                TestEnv::wrap(setup_test_env(Decimal::percent(10), Decimal::percent(10)));
-            let delegator1 = Addr::unchecked("delegator1");
-            let delegator2 = Addr::unchecked("delegator2");
-
-            // init balances
-            test_env
-                .router
-                .bank
-                .init_balance(&mut test_env.store, &delegator1, vec![coin(100, "TOKEN")])
-                .unwrap();
-            test_env
-                .router
-                .bank
-                .init_balance(&mut test_env.store, &delegator2, vec![coin(150, "TOKEN")])
-                .unwrap();
-
-            // delegate some tokens with delegator1 and delegator2
-            execute_stake(
-                &mut test_env,
-                delegator1.clone(),
-                StakingMsg::Delegate {
-                    validator: validator.to_string(),
-                    amount: coin(100, "TOKEN"),
-                },
-            )
-            .unwrap();
-            execute_stake(
-                &mut test_env,
-                delegator2.clone(),
-                StakingMsg::Delegate {
-                    validator: validator.to_string(),
-                    amount: coin(150, "TOKEN"),
-                },
-            )
-            .unwrap();
-            // unstake some of delegator1's stake
-            execute_stake(
-                &mut test_env,
-                delegator1.clone(),
-                StakingMsg::Undelegate {
-                    validator: validator.to_string(),
-                    amount: coin(50, "TOKEN"),
-                },
-            )
-            .unwrap();
-            // unstake all of delegator2's stake
-            execute_stake(
-                &mut test_env,
-                delegator2.clone(),
-                StakingMsg::Undelegate {
-                    validator: validator.to_string(),
-                    amount: coin(150, "TOKEN"),
-                },
-            )
-            .unwrap();
-
-            // query all delegations
-            let response1: AllDelegationsResponse = query_stake(
-                &test_env,
-                StakingQuery::AllDelegations {
-                    delegator: delegator1.to_string(),
-                },
-            )
-            .unwrap();
-            assert_eq!(
-                response1.delegations,
-                vec![Delegation {
-                    delegator: delegator1.clone(),
-                    validator: validator.to_string(),
-                    amount: coin(50, "TOKEN"),
-                }]
-            );
-            let response2: DelegationResponse = query_stake(
-                &test_env,
-                StakingQuery::Delegation {
-                    delegator: delegator2.to_string(),
-                    validator: validator.to_string(),
-                },
-            )
-            .unwrap();
-            assert_eq!(response2.delegation, None);
-
-            // unstake rest of delegator1's stake in two steps
-            execute_stake(
-                &mut test_env,
-                delegator1.clone(),
-                StakingMsg::Undelegate {
-                    validator: validator.to_string(),
-                    amount: coin(25, "TOKEN"),
-                },
-            )
-            .unwrap();
-            test_env.block.time = test_env.block.time.plus_seconds(10);
-            execute_stake(
-                &mut test_env,
-                delegator1.clone(),
-                StakingMsg::Undelegate {
-                    validator: validator.to_string(),
-                    amount: coin(25, "TOKEN"),
-                },
-            )
-            .unwrap();
-
-            // query all delegations again
-            let response1: DelegationResponse = query_stake(
-                &test_env,
-                StakingQuery::Delegation {
-                    delegator: delegator1.to_string(),
-                    validator: validator.to_string(),
-                },
-            )
-            .unwrap();
-            let response2: AllDelegationsResponse = query_stake(
-                &test_env,
-                StakingQuery::AllDelegations {
-                    delegator: delegator1.to_string(),
-                },
-            )
-            .unwrap();
-            assert_eq!(
-                response1.delegation, None,
-                "delegator1 should have no delegations left"
-            );
-            assert_eq!(response2.delegations, vec![]);
-        }
-
-        #[test]
-        fn partial_unbonding_reduces_stake() {
-            let (mut test_env, validator) =
-                TestEnv::wrap(setup_test_env(Decimal::percent(10), Decimal::percent(10)));
-            let delegator = Addr::unchecked("delegator1");
-
-            // init balance
-            test_env
-                .router
-                .bank
-                .init_balance(&mut test_env.store, &delegator, vec![coin(100, "TOKEN")])
-                .unwrap();
-
-            // delegate all tokens
-            execute_stake(
-                &mut test_env,
-                delegator.clone(),
-                StakingMsg::Delegate {
-                    validator: validator.to_string(),
-                    amount: coin(100, "TOKEN"),
-                },
-            )
-            .unwrap();
-            // unstake in multiple steps
-            execute_stake(
-                &mut test_env,
-                delegator.clone(),
-                StakingMsg::Undelegate {
-                    validator: validator.to_string(),
-                    amount: coin(50, "TOKEN"),
-                },
-            )
-            .unwrap();
-            test_env.block.time = test_env.block.time.plus_seconds(10);
-            execute_stake(
-                &mut test_env,
-                delegator.clone(),
-                StakingMsg::Undelegate {
-                    validator: validator.to_string(),
-                    amount: coin(30, "TOKEN"),
-                },
-            )
-            .unwrap();
-            test_env.block.time = test_env.block.time.plus_seconds(10);
-            execute_stake(
-                &mut test_env,
-                delegator.clone(),
-                StakingMsg::Undelegate {
-                    validator: validator.to_string(),
-                    amount: coin(20, "TOKEN"),
-                },
-            )
-            .unwrap();
-
-            // wait for first unbonding to complete (but not the others) and process queue
-            test_env.block.time = test_env.block.time.plus_seconds(40);
-            test_env
-                .router
-                .staking
-                .process_queue(
-                    &test_env.api,
-                    &mut test_env.store,
-                    &test_env.router,
-                    &test_env.block,
-                )
-                .unwrap();
-
-            // query delegations
-            // we now have 0 stake, 50 unbonding and 50 completed unbonding
-            let response1: DelegationResponse = query_stake(
-                &test_env,
-                StakingQuery::Delegation {
-                    delegator: delegator.to_string(),
-                    validator: validator.to_string(),
-                },
-            )
-            .unwrap();
-            let response2: AllDelegationsResponse = query_stake(
-                &test_env,
-                StakingQuery::AllDelegations {
-                    delegator: delegator.to_string(),
-                },
-            )
-            .unwrap();
-            assert_eq!(response1.delegation, None);
-            assert_eq!(response2.delegations, vec![]);
-
-            // wait for the rest to complete
-            test_env.block.time = test_env.block.time.plus_seconds(20);
-            test_env
-                .router
-                .staking
-                .process_queue(
-                    &test_env.api,
-                    &mut test_env.store,
-                    &test_env.router,
-                    &test_env.block,
-                )
-                .unwrap();
-
-            // query delegations again
-            let response1: DelegationResponse = query_stake(
-                &test_env,
-                StakingQuery::Delegation {
-                    delegator: delegator.to_string(),
-                    validator: validator.to_string(),
-                },
-            )
-            .unwrap();
-            let response2: AllDelegationsResponse = query_stake(
-                &test_env,
-                StakingQuery::AllDelegations {
-                    delegator: delegator.to_string(),
-                },
-            )
-            .unwrap();
-            assert_eq!(
-                response1.delegation, None,
-                "delegator should have nothing left"
-            );
-            assert!(response2.delegations.is_empty());
-        }
-
-        #[test]
-        fn delegations_slashed() {
-            // run all staking queries
-            let (mut test_env, validator) =
-                TestEnv::wrap(setup_test_env(Decimal::percent(10), Decimal::percent(10)));
-            let delegator = Addr::unchecked("delegator");
-
-            // init balance
-            test_env
-                .router
-                .bank
-                .init_balance(&mut test_env.store, &delegator, vec![coin(333, "TOKEN")])
-                .unwrap();
-
-            // delegate some tokens
-            execute_stake(
-                &mut test_env,
-                delegator.clone(),
-                StakingMsg::Delegate {
-                    validator: validator.to_string(),
-                    amount: coin(333, "TOKEN"),
-                },
-            )
-            .unwrap();
-            // unstake some
-            execute_stake(
-                &mut test_env,
-                delegator.clone(),
-                StakingMsg::Undelegate {
-                    validator: validator.to_string(),
-                    amount: coin(111, "TOKEN"),
-                },
-            )
-            .unwrap();
-
-            // slash validator
-            test_env
-                .router
-                .staking
-                .sudo(
-                    &test_env.api,
-                    &mut test_env.store,
-                    &test_env.router,
-                    &test_env.block,
-                    StakingSudo::Slash {
-                        validator: "testvaloper1".to_string(),
-                        percentage: Decimal::percent(50),
-                    },
-                )
-                .unwrap();
-
-            // query all delegations
-            let response1: AllDelegationsResponse = query_stake(
-                &test_env,
-                StakingQuery::AllDelegations {
-                    delegator: delegator.to_string(),
-                },
-            )
-            .unwrap();
-            assert_eq!(
-                response1.delegations[0],
-                Delegation {
-                    delegator: delegator.clone(),
-                    validator: validator.to_string(),
-                    amount: coin(111, "TOKEN"),
-                }
-            );
-
-            // wait until unbonding is complete and check if amount was slashed
-            test_env.block.time = test_env.block.time.plus_seconds(60);
-            test_env
-                .router
-                .staking
-                .process_queue(
-                    &test_env.api,
-                    &mut test_env.store,
-                    &test_env.router,
-                    &test_env.block,
-                )
-                .unwrap();
-            let balance = QuerierWrapper::<Empty>::new(&test_env.router.querier(
-                &test_env.api,
-                &test_env.store,
-                &test_env.block,
-            ))
-            .query_balance(delegator, "TOKEN")
-            .unwrap();
-            assert_eq!(balance.amount.u128(), 55);
-        }
-
-        #[test]
-        fn rewards_initial_wait() {
-            let (mut test_env, validator) =
-                TestEnv::wrap(setup_test_env(Decimal::percent(10), Decimal::zero()));
-            let delegator = Addr::unchecked("delegator");
-
-            // init balance
-            test_env
-                .router
-                .bank
-                .init_balance(&mut test_env.store, &delegator, vec![coin(100, "TOKEN")])
-                .unwrap();
-
-            // wait a year before staking
-            const YEAR: u64 = 60 * 60 * 24 * 365;
-            test_env.block.time = test_env.block.time.plus_seconds(YEAR);
-
-            // delegate some tokens
-            execute_stake(
-                &mut test_env,
-                delegator.clone(),
-                StakingMsg::Delegate {
-                    validator: validator.to_string(),
-                    amount: coin(100, "TOKEN"),
-                },
-            )
-            .unwrap();
-
-            // wait another year
-            test_env.block.time = test_env.block.time.plus_seconds(YEAR);
-
-            // query rewards
-            let response: DelegationResponse = query_stake(
-                &test_env,
-                StakingQuery::Delegation {
-                    delegator: delegator.to_string(),
-                    validator: validator.to_string(),
-                },
-            )
-            .unwrap();
-            assert_eq!(
-                response.delegation.unwrap().accumulated_rewards,
-                vec![coin(10, "TOKEN")] // 10% of 100
-            );
-        }
-    }
->>>>>>> ffb12714
 }