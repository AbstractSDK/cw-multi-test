--- conflicted
+++ resolved
@@ -1,6 +1,10 @@
-<<<<<<< HEAD
 use crate::wasm_emulation::api::RealApi;
 use crate::wasm_emulation::channel::RemoteChannel;
+use crate::AppBuilder;
+use crate::GovFailingModule;
+use crate::IbcFailingModule;
+use cosmwasm_std::from_json;
+use cosmwasm_std::to_json_binary;
 use cosmwasm_std::CustomMsg;
 use cw_storage_plus::Item;
 
@@ -9,22 +13,16 @@
 
 use anyhow::bail;
 use anyhow::Result as AnyResult;
-use cosmwasm_std::testing::{mock_env, MockApi, MockStorage};
+use cosmwasm_std::testing::{MockApi, MockStorage};
 use cosmwasm_std::{
-    from_slice, to_binary, Addr, Api, Binary, BlockInfo, ContractResult, CosmosMsg, CustomQuery,
-    Empty, GovMsg, IbcMsg, IbcQuery, Querier, QuerierResult, QuerierWrapper, QueryRequest, Record,
-    Storage, SystemError, SystemResult,
+    Addr, Api, Binary, BlockInfo, ContractResult, CosmosMsg, CustomQuery, Empty, Querier,
+    QuerierResult, QuerierWrapper, QueryRequest, Record, Storage, SystemError, SystemResult,
 };
 use schemars::JsonSchema;
 use serde::de::DeserializeOwned;
 use serde::Serialize;
 
 use crate::bank::{Bank, BankKeeper, BankSudo};
-=======
-use crate::bank::{Bank, BankKeeper, BankSudo};
-use crate::contracts::Contract;
-use crate::error::{bail, AnyResult};
->>>>>>> ffb12714
 use crate::executor::{AppResponse, Executor};
 use crate::gov::Gov;
 use crate::ibc::Ibc;
@@ -32,26 +30,12 @@
 use crate::staking::{Distribution, DistributionKeeper, StakeKeeper, Staking, StakingSudo};
 use crate::transactions::transactional;
 use crate::wasm::{ContractData, Wasm, WasmKeeper, WasmSudo};
-<<<<<<< HEAD
 use crate::wasm_emulation::contract::WasmContract;
 
 use crate::wasm_emulation::input::STARGATE_ALL_BANK_QUERY_URL;
 use crate::wasm_emulation::input::STARGATE_ALL_WASM_QUERY_URL;
 
 const ADDRESSES: Item<Vec<Addr>> = Item::new("addresses");
-=======
-use crate::{AppBuilder, GovFailingModule, IbcFailingModule};
-use cosmwasm_std::testing::{MockApi, MockStorage};
-use cosmwasm_std::{
-    from_json, to_json_binary, Addr, Api, Binary, BlockInfo, ContractResult, CosmosMsg,
-    CustomQuery, Empty, Querier, QuerierResult, QuerierWrapper, QueryRequest, Record, Storage,
-    SystemError, SystemResult,
-};
-use schemars::JsonSchema;
-use serde::{de::DeserializeOwned, Serialize};
-use std::fmt::Debug;
-use std::marker::PhantomData;
->>>>>>> ffb12714
 
 pub fn next_block(block: &mut BlockInfo) {
     block.time = block.time.plus_seconds(5);
@@ -86,31 +70,11 @@
     Ibc = IbcFailingModule,
     Gov = GovFailingModule,
 > {
-<<<<<<< HEAD
-    router: Router<Bank, Custom, Wasm, Staking, Distr, Ibc, Gov>,
-    api: Api,
-    storage: Storage,
-    block: BlockInfo,
-    pub remote: RemoteChannel,
-=======
     pub(crate) router: Router<Bank, Custom, Wasm, Staking, Distr, Ibc, Gov>,
     pub(crate) api: Api,
     pub(crate) storage: Storage,
     pub(crate) block: BlockInfo,
-}
-
-pub fn no_init<BankT, CustomT, WasmT, StakingT, DistrT, IbcT, GovT>(
-    _: &mut Router<BankT, CustomT, WasmT, StakingT, DistrT, IbcT, GovT>,
-    _: &dyn Api,
-    _: &mut dyn Storage,
-) {
-}
-
-impl Default for BasicApp {
-    fn default() -> Self {
-        Self::new(no_init)
-    }
->>>>>>> ffb12714
+    pub(crate) remote: RemoteChannel,
 }
 
 impl BasicApp {
@@ -205,535 +169,6 @@
     }
 }
 
-<<<<<<< HEAD
-/// This is essential to create a custom app with custom handler.
-///   let mut app = BasicAppBuilder::<E, Q>::new_custom().with_custom(handler).build();
-pub type BasicAppBuilder<ExecC, QueryC> = AppBuilder<
-    BankKeeper,
-    MockApi,
-    MockStorage,
-    FailingModule<ExecC, QueryC, Empty>,
-    WasmKeeper<ExecC, QueryC>,
-    StakeKeeper,
-    DistributionKeeper,
-    FailingModule<IbcMsg, IbcQuery, Empty>,
-    FailingModule<GovMsg, Empty, Empty>,
->;
-
-/// Utility to build App in stages. If particular items wont be set, defaults would be used
-pub struct AppBuilder<Bank, Api, Storage, Custom, Wasm, Staking, Distr, Ibc, Gov> {
-    api: Api,
-    block: BlockInfo,
-    storage: Storage,
-    bank: Bank,
-    wasm: Wasm,
-    custom: Custom,
-    staking: Staking,
-    distribution: Distr,
-    ibc: Ibc,
-    gov: Gov,
-    remote: Option<RemoteChannel>,
-}
-
-impl Default
-    for AppBuilder<
-        BankKeeper,
-        MockApi,
-        MockStorage,
-        FailingModule<Empty, Empty, Empty>,
-        WasmKeeper<Empty, Empty>,
-        StakeKeeper,
-        DistributionKeeper,
-        FailingModule<IbcMsg, IbcQuery, Empty>,
-        FailingModule<GovMsg, Empty, Empty>,
-    >
-{
-    fn default() -> Self {
-        Self::new()
-    }
-}
-
-impl
-    AppBuilder<
-        BankKeeper,
-        MockApi,
-        MockStorage,
-        FailingModule<Empty, Empty, Empty>,
-        WasmKeeper<Empty, Empty>,
-        StakeKeeper,
-        DistributionKeeper,
-        FailingModule<IbcMsg, IbcQuery, Empty>,
-        FailingModule<GovMsg, Empty, Empty>,
-    >
-{
-    /// Creates builder with default components working with empty exec and query messages.
-    pub fn new() -> Self {
-        AppBuilder {
-            api: MockApi::default(),
-            block: mock_env().block,
-            storage: MockStorage::new(),
-            bank: BankKeeper::new(),
-            wasm: WasmKeeper::new(),
-            custom: FailingModule::new(),
-            staking: StakeKeeper::new(),
-            distribution: DistributionKeeper::new(),
-            ibc: FailingModule::new(),
-            gov: FailingModule::new(),
-            remote: None,
-        }
-    }
-}
-
-impl<ExecC, QueryC>
-    AppBuilder<
-        BankKeeper,
-        MockApi,
-        MockStorage,
-        FailingModule<ExecC, QueryC, Empty>,
-        WasmKeeper<ExecC, QueryC>,
-        StakeKeeper,
-        DistributionKeeper,
-        FailingModule<IbcMsg, IbcQuery, Empty>,
-        FailingModule<GovMsg, Empty, Empty>,
-    >
-where
-    ExecC: CustomMsg + DeserializeOwned + 'static,
-    QueryC: Debug + CustomQuery + DeserializeOwned + 'static,
-{
-    /// Creates builder with default components designed to work with custom exec and query
-    /// messages.
-    pub fn new_custom() -> Self {
-        AppBuilder {
-            api: MockApi::default(),
-            block: mock_env().block,
-            storage: MockStorage::new(),
-            bank: BankKeeper::new(),
-            wasm: WasmKeeper::new(),
-            custom: FailingModule::new(),
-            staking: StakeKeeper::new(),
-            distribution: DistributionKeeper::new(),
-            ibc: FailingModule::new(),
-            gov: FailingModule::new(),
-            remote: None,
-        }
-    }
-}
-
-impl<BankT, ApiT, StorageT, CustomT, WasmT, StakingT, DistrT, IbcT, GovT>
-    AppBuilder<BankT, ApiT, StorageT, CustomT, WasmT, StakingT, DistrT, IbcT, GovT>
-{
-    /// Overwrites default wasm executor.
-    ///
-    /// At this point it is needed that new wasm implements some `Wasm` trait, but it doesn't need
-    /// to be bound to Bank or Custom yet - as those may change. The cross-components validation is
-    /// done on final building.
-    ///
-    /// Also it is possible to completely abandon trait bounding here which would not be bad idea,
-    /// however it might make the message on build creepy in many cases, so as for properly build
-    /// `App` we always want `Wasm` to be `Wasm`, some checks are done early.
-    pub fn with_wasm<C: Module, NewWasm: Wasm<C::ExecT, C::QueryT>>(
-        self,
-        wasm: NewWasm,
-    ) -> AppBuilder<BankT, ApiT, StorageT, CustomT, NewWasm, StakingT, DistrT, IbcT, GovT> {
-        let AppBuilder {
-            bank,
-            api,
-            storage,
-            custom,
-            block,
-            staking,
-            distribution,
-            ibc,
-            gov,
-            remote,
-            ..
-        } = self;
-
-        AppBuilder {
-            api,
-            block,
-            storage,
-            bank,
-            wasm,
-            custom,
-            staking,
-            distribution,
-            ibc,
-            gov,
-            remote,
-        }
-    }
-
-    /// Overwrites default bank interface
-    pub fn with_bank<NewBank: Bank>(
-        self,
-        bank: NewBank,
-    ) -> AppBuilder<NewBank, ApiT, StorageT, CustomT, WasmT, StakingT, DistrT, IbcT, GovT> {
-        let AppBuilder {
-            wasm,
-            api,
-            storage,
-            custom,
-            block,
-            staking,
-            distribution,
-            ibc,
-            gov,
-            remote,
-            ..
-        } = self;
-
-        AppBuilder {
-            api,
-            block,
-            storage,
-            bank,
-            wasm,
-            custom,
-            staking,
-            distribution,
-            ibc,
-            gov,
-            remote,
-        }
-    }
-
-    /// Overwrites default api interface
-    pub fn with_api<NewApi: Api>(
-        self,
-        api: NewApi,
-    ) -> AppBuilder<BankT, NewApi, StorageT, CustomT, WasmT, StakingT, DistrT, IbcT, GovT> {
-        let AppBuilder {
-            wasm,
-            bank,
-            storage,
-            custom,
-            block,
-            staking,
-            distribution,
-            ibc,
-            gov,
-            remote,
-            ..
-        } = self;
-
-        AppBuilder {
-            api,
-            block,
-            storage,
-            bank,
-            wasm,
-            custom,
-            staking,
-            distribution,
-            ibc,
-            gov,
-            remote,
-        }
-    }
-
-    /// Overwrites default storage interface
-    pub fn with_storage<NewStorage: Storage>(
-        self,
-        storage: NewStorage,
-    ) -> AppBuilder<BankT, ApiT, NewStorage, CustomT, WasmT, StakingT, DistrT, IbcT, GovT> {
-        let AppBuilder {
-            wasm,
-            api,
-            bank,
-            custom,
-            block,
-            staking,
-            distribution,
-            ibc,
-            gov,
-            remote,
-            ..
-        } = self;
-
-        AppBuilder {
-            api,
-            block,
-            storage,
-            bank,
-            wasm,
-            custom,
-            staking,
-            distribution,
-            ibc,
-            gov,
-            remote,
-        }
-    }
-
-    /// Overwrites default custom messages handler
-    ///
-    /// At this point it is needed that new custom implements some `Module` trait, but it doesn't need
-    /// to be bound to ExecC or QueryC yet - as those may change. The cross-components validation is
-    /// done on final building.
-    ///
-    /// Also it is possible to completely abandon trait bounding here which would not be bad idea,
-    /// however it might make the message on build creepy in many cases, so as for properly build
-    /// `App` we always want `Wasm` to be `Wasm`, some checks are done early.
-    pub fn with_custom<NewCustom: Module>(
-        self,
-        custom: NewCustom,
-    ) -> AppBuilder<BankT, ApiT, StorageT, NewCustom, WasmT, StakingT, DistrT, IbcT, GovT> {
-        let AppBuilder {
-            wasm,
-            bank,
-            api,
-            storage,
-            block,
-            staking,
-            distribution,
-            ibc,
-            gov,
-            remote,
-            ..
-        } = self;
-
-        AppBuilder {
-            api,
-            block,
-            storage,
-            bank,
-            wasm,
-            custom,
-            staking,
-            distribution,
-            ibc,
-            gov,
-            remote,
-        }
-    }
-
-    /// Overwrites default bank interface
-    pub fn with_staking<NewStaking: Staking>(
-        self,
-        staking: NewStaking,
-    ) -> AppBuilder<BankT, ApiT, StorageT, CustomT, WasmT, NewStaking, DistrT, IbcT, GovT> {
-        let AppBuilder {
-            wasm,
-            api,
-            storage,
-            custom,
-            block,
-            bank,
-            distribution,
-            ibc,
-            gov,
-            remote,
-            ..
-        } = self;
-
-        AppBuilder {
-            api,
-            block,
-            storage,
-            bank,
-            wasm,
-            custom,
-            staking,
-            distribution,
-            ibc,
-            gov,
-            remote,
-        }
-    }
-
-    /// Overwrites default distribution interface
-    pub fn with_distribution<NewDistribution: Distribution>(
-        self,
-        distribution: NewDistribution,
-    ) -> AppBuilder<BankT, ApiT, StorageT, CustomT, WasmT, StakingT, NewDistribution, IbcT, GovT>
-    {
-        let AppBuilder {
-            wasm,
-            api,
-            storage,
-            custom,
-            block,
-            staking,
-            bank,
-            ibc,
-            gov,
-            remote,
-            ..
-        } = self;
-
-        AppBuilder {
-            api,
-            block,
-            storage,
-            bank,
-            wasm,
-            custom,
-            staking,
-            distribution,
-            ibc,
-            gov,
-            remote,
-        }
-    }
-
-    /// Overwrites default ibc interface.
-    ///
-    /// If you wish to simply ignore/drop all returned IBC Messages, you can use the `IbcAcceptingModule` type.
-    ///     builder.with_ibc(IbcAcceptingModule::new())
-    pub fn with_ibc<NewIbc: Ibc>(
-        self,
-        ibc: NewIbc,
-    ) -> AppBuilder<BankT, ApiT, StorageT, CustomT, WasmT, StakingT, DistrT, NewIbc, GovT> {
-        let AppBuilder {
-            wasm,
-            api,
-            storage,
-            custom,
-            block,
-            staking,
-            bank,
-            distribution,
-            gov,
-            remote,
-            ..
-        } = self;
-
-        AppBuilder {
-            api,
-            block,
-            storage,
-            bank,
-            wasm,
-            custom,
-            staking,
-            distribution,
-            ibc,
-            gov,
-            remote,
-        }
-    }
-
-    /// Overwrites default gov interface
-    pub fn with_gov<NewGov: Gov>(
-        self,
-        gov: NewGov,
-    ) -> AppBuilder<BankT, ApiT, StorageT, CustomT, WasmT, StakingT, DistrT, IbcT, NewGov> {
-        let AppBuilder {
-            wasm,
-            api,
-            storage,
-            custom,
-            block,
-            staking,
-            bank,
-            distribution,
-            ibc,
-            remote,
-            ..
-        } = self;
-
-        AppBuilder {
-            api,
-            block,
-            storage,
-            bank,
-            wasm,
-            custom,
-            staking,
-            distribution,
-            ibc,
-            gov,
-            remote,
-        }
-    }
-    /// Sets the chain of the app
-    pub fn with_remote(
-        self,
-        remote: RemoteChannel,
-    ) -> AppBuilder<BankT, ApiT, StorageT, CustomT, WasmT, StakingT, DistrT, IbcT, GovT> {
-        let AppBuilder {
-            wasm,
-            api,
-            storage,
-            custom,
-            block,
-            staking,
-            bank,
-            distribution,
-            ibc,
-            gov,
-            ..
-        } = self;
-
-        AppBuilder {
-            api,
-            block,
-            storage,
-            bank,
-            wasm,
-            custom,
-            staking,
-            distribution,
-            ibc,
-            remote: Some(remote),
-            gov,
-        }
-    }
-
-    /// Overwrites default initial block
-    pub fn with_block(mut self, block: BlockInfo) -> Self {
-        self.block = block;
-        self
-    }
-
-    /// Builds final `App`. At this point all components type have to be properly related to each
-    /// other. If there are some generics related compilation error make sure, that all components
-    /// are properly relating to each other.
-    pub fn build<F>(
-        self,
-        init_fn: F,
-    ) -> AnyResult<App<BankT, ApiT, StorageT, CustomT, WasmT, StakingT, DistrT, IbcT, GovT>>
-    where
-        BankT: Bank,
-        ApiT: Api,
-        StorageT: Storage,
-        CustomT: Module,
-        WasmT: Wasm<CustomT::ExecT, CustomT::QueryT>,
-        StakingT: Staking,
-        DistrT: Distribution,
-        IbcT: Ibc,
-        GovT: Gov,
-        F: FnOnce(
-            &mut Router<BankT, CustomT, WasmT, StakingT, DistrT, IbcT, GovT>,
-            &dyn Api,
-            &mut dyn Storage,
-        ),
-    {
-        let router = Router {
-            wasm: self.wasm,
-            bank: self.bank,
-            custom: self.custom,
-            staking: self.staking,
-            distribution: self.distribution,
-            ibc: self.ibc,
-            gov: self.gov,
-        };
-
-        let mut app = App {
-            router,
-            api: self.api,
-            block: self.block,
-            storage: self.storage,
-            remote: self.remote.unwrap(),
-        };
-        app.init_modules(init_fn);
-        Ok(app)
-    }
-}
-
-=======
->>>>>>> ffb12714
 impl<BankT, ApiT, StorageT, CustomT, WasmT, StakingT, DistrT, IbcT, GovT>
     App<BankT, ApiT, StorageT, CustomT, WasmT, StakingT, DistrT, IbcT, GovT>
 where
@@ -809,19 +244,7 @@
 {
     /// Registers contract code (like uploading wasm bytecode on a chain),
     /// so it can later be used to instantiate a contract.
-<<<<<<< HEAD
-    #[cfg(feature = "multitest_api_1_0")]
-    pub fn store_code(&mut self, creator: Addr, code: WasmContract) -> u64 {
-        self.init_modules(|router, _, _| router.wasm.store_code(creator, code))
-    }
-
-    /// Registers contract code (like uploading wasm bytecode on a chain),
-    /// so it can later be used to instantiate a contract.
-    #[cfg(not(feature = "multitest_api_1_0"))]
     pub fn store_code(&mut self, code: WasmContract) -> u64 {
-=======
-    pub fn store_code(&mut self, code: Box<dyn Contract<CustomT::ExecT, CustomT::QueryT>>) -> u64 {
->>>>>>> ffb12714
         self.init_modules(|router, _, _| {
             router
                 .wasm
@@ -830,18 +253,9 @@
     }
 
     /// Registers contract code (like [store_code](Self::store_code)),
-<<<<<<< HEAD
-    /// takes the code creator address as an additional argument.
-    #[cfg(not(feature = "multitest_api_1_0"))]
+
+    /// but takes the address of the code creator as an additional argument.
     pub fn store_code_with_creator(&mut self, creator: Addr, code: WasmContract) -> u64 {
-=======
-    /// but takes the address of the code creator as an additional argument.
-    pub fn store_code_with_creator(
-        &mut self,
-        creator: Addr,
-        code: Box<dyn Contract<CustomT::ExecT, CustomT::QueryT>>,
-    ) -> u64 {
->>>>>>> ffb12714
         self.init_modules(|router, _, _| router.wasm.store_code(creator, code))
     }
 
@@ -1197,8 +611,8 @@
             QueryRequest::Ibc(req) => self.ibc.query(api, storage, &querier, block, req),
             // We add those custom local stargate queries to mock querying all the local storage in order to propagate for the in-contract-querier
             QueryRequest::Stargate { path, data: _ } => match path.as_str() {
-                STARGATE_ALL_WASM_QUERY_URL => Ok(to_binary(&self.wasm.query_all(storage)?)?),
-                STARGATE_ALL_BANK_QUERY_URL => Ok(to_binary(&self.bank.query_all(storage)?)?),
+                STARGATE_ALL_WASM_QUERY_URL => Ok(to_json_binary(&self.wasm.query_all(storage)?)?),
+                STARGATE_ALL_BANK_QUERY_URL => Ok(to_json_binary(&self.bank.query_all(storage)?)?),
                 _ => unimplemented!(),
             },
             _ => unimplemented!(),
