//! AppBuilder helps you set up your test blockchain environment step by step [App].

use crate::ibc::IbcSimpleModule;
use crate::{
    App, Bank, BankKeeper, Distribution, DistributionKeeper, FailingModule, Gov, GovFailingModule,
<<<<<<< HEAD
    Ibc, Module, Router, StakeKeeper, Staking, Stargate, StargateFailingModule, Wasm, WasmKeeper,
=======
    Ibc, IbcFailingModule, Module, Router, StakeKeeper, Staking, Stargate, StargateFailing, Wasm,
    WasmKeeper,
>>>>>>> b0643e98
};
use cosmwasm_std::testing::{mock_env, MockApi, MockStorage};
use cosmwasm_std::{Api, BlockInfo, CustomMsg, CustomQuery, Empty, Storage};
use serde::de::DeserializeOwned;
use std::fmt::Debug;

/// This is essential to create a custom app with custom module.
///
/// # Example
///
/// ```
/// # use cosmwasm_std::Empty;
/// # use cw_multi_test::{BasicAppBuilder, FailingModule, Module, no_init};
/// # type MyHandler = FailingModule<Empty, Empty, Empty>;
/// # type MyExecC = Empty;
/// # type MyQueryC = Empty;
///
/// let mut app = BasicAppBuilder::<MyExecC, MyQueryC>::new_custom()
///                   .with_custom(MyHandler::default())
///                   .build(no_init);
/// ```
/// This type alias is crucial for constructing a custom app with specific modules.
/// It provides a streamlined approach to building and configuring an App tailored to
/// particular testing needs or scenarios.
pub type BasicAppBuilder<ExecC, QueryC> = AppBuilder<
    BankKeeper,
    MockApi,
    MockStorage,
    FailingModule<ExecC, QueryC, Empty>,
    WasmKeeper<ExecC, QueryC>,
    StakeKeeper,
    DistributionKeeper,
    IbcSimpleModule,
    GovFailingModule,
    StargateFailing,
>;

/// Utility to build [App] in stages.
/// When particular properties are not explicitly set, then default values are used.
pub struct AppBuilder<Bank, Api, Storage, Custom, Wasm, Staking, Distr, Ibc, Gov, Stargate> {
    api: Api,
    block: BlockInfo,
    storage: Storage,
    bank: Bank,
    wasm: Wasm,
    custom: Custom,
    staking: Staking,
    distribution: Distr,
    ibc: Ibc,
    gov: Gov,
    stargate: Stargate,
}

impl Default
    for AppBuilder<
        BankKeeper,
        MockApi,
        MockStorage,
        FailingModule<Empty, Empty, Empty>,
        WasmKeeper<Empty, Empty>,
        StakeKeeper,
        DistributionKeeper,
        IbcSimpleModule,
        GovFailingModule,
        StargateFailing,
    >
{
    fn default() -> Self {
        Self::new()
    }
}

impl
    AppBuilder<
        BankKeeper,
        MockApi,
        MockStorage,
        FailingModule<Empty, Empty, Empty>,
        WasmKeeper<Empty, Empty>,
        StakeKeeper,
        DistributionKeeper,
        IbcSimpleModule,
        GovFailingModule,
        StargateFailing,
    >
{
    /// Creates builder with default components working with empty exec and query messages.
    pub fn new() -> Self {
        AppBuilder {
            api: MockApi::default(),
            block: mock_env().block,
            storage: MockStorage::new(),
            bank: BankKeeper::new(),
            wasm: WasmKeeper::new(),
            custom: FailingModule::new(),
            staking: StakeKeeper::new(),
            distribution: DistributionKeeper::new(),
            ibc: IbcSimpleModule,
            gov: GovFailingModule::new(),
            stargate: StargateFailing,
        }
    }
}

impl<ExecC, QueryC>
    AppBuilder<
        BankKeeper,
        MockApi,
        MockStorage,
        FailingModule<ExecC, QueryC, Empty>,
        WasmKeeper<ExecC, QueryC>,
        StakeKeeper,
        DistributionKeeper,
        IbcSimpleModule,
        GovFailingModule,
        StargateFailing,
    >
where
    ExecC: CustomMsg + DeserializeOwned + 'static,
    QueryC: Debug + CustomQuery + DeserializeOwned + 'static,
{
    /// Creates builder with default components designed to work with custom exec and query
    /// messages.
    pub fn new_custom() -> Self {
        AppBuilder {
            api: MockApi::default(),
            block: mock_env().block,
            storage: MockStorage::new(),
            bank: BankKeeper::new(),
            wasm: WasmKeeper::new(),
            custom: FailingModule::new(),
            staking: StakeKeeper::new(),
            distribution: DistributionKeeper::new(),
            ibc: IbcSimpleModule,
            gov: GovFailingModule::new(),
            stargate: StargateFailing,
        }
    }
}

impl<BankT, ApiT, StorageT, CustomT, WasmT, StakingT, DistrT, IbcT, GovT, StargateT>
    AppBuilder<BankT, ApiT, StorageT, CustomT, WasmT, StakingT, DistrT, IbcT, GovT, StargateT>
where
    CustomT: Module,
    WasmT: Wasm<CustomT::ExecT, CustomT::QueryT>,
{
    /// Overwrites the default wasm executor.
    ///
    /// At this point it is needed that new wasm implements some `Wasm` trait, but it doesn't need
    /// to be bound to Bank or Custom yet - as those may change. The cross-components validation is
    /// done on final building.
    pub fn with_wasm<NewWasm: Wasm<CustomT::ExecT, CustomT::QueryT>>(
        self,
        wasm: NewWasm,
    ) -> AppBuilder<BankT, ApiT, StorageT, CustomT, NewWasm, StakingT, DistrT, IbcT, GovT, StargateT>
    {
        let AppBuilder {
            bank,
            api,
            storage,
            custom,
            block,
            staking,
            distribution,
            ibc,
            gov,
            stargate,
            ..
        } = self;

        AppBuilder {
            api,
            block,
            storage,
            bank,
            wasm,
            custom,
            staking,
            distribution,
            ibc,
            gov,
            stargate,
        }
    }

    /// Overwrites the default bank interface.
    pub fn with_bank<NewBank: Bank>(
        self,
        bank: NewBank,
    ) -> AppBuilder<NewBank, ApiT, StorageT, CustomT, WasmT, StakingT, DistrT, IbcT, GovT, StargateT>
    {
        let AppBuilder {
            wasm,
            api,
            storage,
            custom,
            block,
            staking,
            distribution,
            ibc,
            gov,
            stargate,
            ..
        } = self;

        AppBuilder {
            api,
            block,
            storage,
            bank,
            wasm,
            custom,
            staking,
            distribution,
            ibc,
            gov,
            stargate,
        }
    }

    /// Overwrites the default api interface.
    pub fn with_api<NewApi: Api>(
        self,
        api: NewApi,
    ) -> AppBuilder<BankT, NewApi, StorageT, CustomT, WasmT, StakingT, DistrT, IbcT, GovT, StargateT>
    {
        let AppBuilder {
            wasm,
            bank,
            storage,
            custom,
            block,
            staking,
            distribution,
            ibc,
            gov,
            stargate,
            ..
        } = self;

        AppBuilder {
            api,
            block,
            storage,
            bank,
            wasm,
            custom,
            staking,
            distribution,
            ibc,
            gov,
            stargate,
        }
    }

    /// Overwrites the default storage interface.
    pub fn with_storage<NewStorage: Storage>(
        self,
        storage: NewStorage,
    ) -> AppBuilder<BankT, ApiT, NewStorage, CustomT, WasmT, StakingT, DistrT, IbcT, GovT, StargateT>
    {
        let AppBuilder {
            wasm,
            api,
            bank,
            custom,
            block,
            staking,
            distribution,
            ibc,
            gov,
            stargate,
            ..
        } = self;

        AppBuilder {
            api,
            block,
            storage,
            bank,
            wasm,
            custom,
            staking,
            distribution,
            ibc,
            gov,
            stargate,
        }
    }

    /// Overwrites the default handler for custom messages.
    ///
    /// At this point it is needed that new custom implements some `Module` trait, but it doesn't need
    /// to be bound to ExecC or QueryC yet - as those may change. The cross-components validation is
    /// done on final building.
    pub fn with_custom<NewCustom: Module>(
        self,
        custom: NewCustom,
    ) -> AppBuilder<BankT, ApiT, StorageT, NewCustom, WasmT, StakingT, DistrT, IbcT, GovT, StargateT>
    {
        let AppBuilder {
            wasm,
            bank,
            api,
            storage,
            block,
            staking,
            distribution,
            ibc,
            gov,
            stargate,
            ..
        } = self;

        AppBuilder {
            api,
            block,
            storage,
            bank,
            wasm,
            custom,
            staking,
            distribution,
            ibc,
            gov,
            stargate,
        }
    }

    /// Overwrites the default staking interface.
    pub fn with_staking<NewStaking: Staking>(
        self,
        staking: NewStaking,
    ) -> AppBuilder<BankT, ApiT, StorageT, CustomT, WasmT, NewStaking, DistrT, IbcT, GovT, StargateT>
    {
        let AppBuilder {
            wasm,
            api,
            storage,
            custom,
            block,
            bank,
            distribution,
            ibc,
            gov,
            stargate,
            ..
        } = self;

        AppBuilder {
            api,
            block,
            storage,
            bank,
            wasm,
            custom,
            staking,
            distribution,
            ibc,
            gov,
            stargate,
        }
    }

    /// Overwrites the default distribution interface.
    pub fn with_distribution<NewDistribution: Distribution>(
        self,
        distribution: NewDistribution,
    ) -> AppBuilder<
        BankT,
        ApiT,
        StorageT,
        CustomT,
        WasmT,
        StakingT,
        NewDistribution,
        IbcT,
        GovT,
        StargateT,
    > {
        let AppBuilder {
            wasm,
            api,
            storage,
            custom,
            block,
            staking,
            bank,
            ibc,
            gov,
            stargate,
            ..
        } = self;

        AppBuilder {
            api,
            block,
            storage,
            bank,
            wasm,
            custom,
            staking,
            distribution,
            ibc,
            gov,
            stargate,
        }
    }

    /// Overwrites the default ibc interface.
    ///
    /// If you wish to simply ignore/drop all returned IBC Messages,
    /// you can use the `IbcAcceptingModule` type:
    /// ```text
    /// builder.with_ibc(IbcAcceptingModule::new())
    /// ```
    pub fn with_ibc<NewIbc: Ibc>(
        self,
        ibc: NewIbc,
    ) -> AppBuilder<BankT, ApiT, StorageT, CustomT, WasmT, StakingT, DistrT, NewIbc, GovT, StargateT>
    {
        let AppBuilder {
            wasm,
            api,
            storage,
            custom,
            block,
            staking,
            bank,
            distribution,
            gov,
            stargate,
            ..
        } = self;

        AppBuilder {
            api,
            block,
            storage,
            bank,
            wasm,
            custom,
            staking,
            stargate,
            distribution,
            ibc,
            gov,
        }
    }

    /// Overwrites the default gov interface.
    pub fn with_gov<NewGov: Gov>(
        self,
        gov: NewGov,
    ) -> AppBuilder<BankT, ApiT, StorageT, CustomT, WasmT, StakingT, DistrT, IbcT, NewGov, StargateT>
    {
        let AppBuilder {
            wasm,
            api,
            storage,
            custom,
            block,
            staking,
            bank,
            distribution,
            ibc,
            stargate,
            ..
        } = self;

        AppBuilder {
            api,
            block,
            storage,
            bank,
            wasm,
            custom,
            staking,
            distribution,
            ibc,
            gov,
            stargate,
        }
    }

    /// Overwrites the default stargate interface.
    pub fn with_stargate<NewStargate: Stargate>(
        self,
        stargate: NewStargate,
    ) -> AppBuilder<BankT, ApiT, StorageT, CustomT, WasmT, StakingT, DistrT, IbcT, GovT, NewStargate>
    {
        let AppBuilder {
            wasm,
            api,
            storage,
            custom,
            block,
            staking,
            bank,
            distribution,
            ibc,
            gov,
            ..
        } = self;

        AppBuilder {
            api,
            block,
            storage,
            bank,
            wasm,
            custom,
            staking,
            distribution,
            ibc,
            gov,
            stargate,
        }
    }

    /// Overwrites the initial block.
    pub fn with_block(mut self, block: BlockInfo) -> Self {
        self.block = block;
        self
    }

    /// Builds final `App`. At this point all components type have to be properly related to each
    /// other. If there are some generics related compilation errors, make sure that all components
    /// are properly relating to each other.
    pub fn build<F>(
        self,
        init_fn: F,
    ) -> App<BankT, ApiT, StorageT, CustomT, WasmT, StakingT, DistrT, IbcT, GovT, StargateT>
    where
        BankT: Bank,
        ApiT: Api,
        StorageT: Storage,
        CustomT: Module,
        WasmT: Wasm<CustomT::ExecT, CustomT::QueryT>,
        StakingT: Staking,
        DistrT: Distribution,
        IbcT: Ibc,
        GovT: Gov,
        StargateT: Stargate,
        F: FnOnce(
            &mut Router<BankT, CustomT, WasmT, StakingT, DistrT, IbcT, GovT, StargateT>,
            &dyn Api,
            &mut dyn Storage,
        ),
    {
        let router = Router {
            wasm: self.wasm,
            bank: self.bank,
            custom: self.custom,
            staking: self.staking,
            distribution: self.distribution,
            ibc: self.ibc,
            gov: self.gov,
            stargate: self.stargate,
        };

        let mut app = App {
            router,
            api: self.api,
            block: self.block,
            storage: self.storage,
        };
        app.init_modules(init_fn);
        app
    }
}<|MERGE_RESOLUTION|>--- conflicted
+++ resolved
@@ -3,12 +3,7 @@
 use crate::ibc::IbcSimpleModule;
 use crate::{
     App, Bank, BankKeeper, Distribution, DistributionKeeper, FailingModule, Gov, GovFailingModule,
-<<<<<<< HEAD
-    Ibc, Module, Router, StakeKeeper, Staking, Stargate, StargateFailingModule, Wasm, WasmKeeper,
-=======
-    Ibc, IbcFailingModule, Module, Router, StakeKeeper, Staking, Stargate, StargateFailing, Wasm,
-    WasmKeeper,
->>>>>>> b0643e98
+    Ibc, Module, Router, StakeKeeper, Staking, Stargate, StargateFailing, Wasm, WasmKeeper,
 };
 use cosmwasm_std::testing::{mock_env, MockApi, MockStorage};
 use cosmwasm_std::{Api, BlockInfo, CustomMsg, CustomQuery, Empty, Storage};
