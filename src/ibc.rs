use crate::{AcceptingModule, FailingModule, Module};
use cosmwasm_std::{Empty, IbcMsg, IbcQuery};

pub trait Ibc: Module<ExecT = IbcMsg, QueryT = IbcQuery, SudoT = Empty> {}

pub type IbcAcceptingModule = AcceptingModule<IbcMsg, IbcQuery, Empty>;

<<<<<<< HEAD
impl Ibc for IbcAcceptingModule {}
=======
impl Ibc for IbcAcceptingModule {}

pub type IbcFailingModule = FailingModule<IbcMsg, IbcQuery, Empty>;

impl Ibc for IbcFailingModule {}
>>>>>>> ffb12714
<|MERGE_RESOLUTION|>--- conflicted
+++ resolved
@@ -5,12 +5,8 @@
 
 pub type IbcAcceptingModule = AcceptingModule<IbcMsg, IbcQuery, Empty>;
 
-<<<<<<< HEAD
-impl Ibc for IbcAcceptingModule {}
-=======
 impl Ibc for IbcAcceptingModule {}
 
 pub type IbcFailingModule = FailingModule<IbcMsg, IbcQuery, Empty>;
 
-impl Ibc for IbcFailingModule {}
->>>>>>> ffb12714
+impl Ibc for IbcFailingModule {}