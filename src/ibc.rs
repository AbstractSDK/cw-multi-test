use cosmwasm_std::{
    IbcChannelCloseMsg, IbcChannelConnectMsg, IbcChannelOpenMsg, IbcMsg, IbcPacketAckMsg,
    IbcPacketReceiveMsg, IbcPacketTimeoutMsg,
};

use crate::{AcceptingModule, FailingModule, Module};
<<<<<<< HEAD

pub mod addresses;
pub mod api;
pub mod relayer;
mod simple_ibc;
mod state;
pub mod types;

pub use self::types::IbcPacketRelayingMsg;
use self::types::MockIbcQuery;
pub use simple_ibc::IbcSimpleModule;

/// This is added for modules to implement actions upon ibc actions.
/// This kind of execution flow is copied from the WASM way of doing things and is not 100% completetely compatible with the IBC standard
/// Those messages should only be called by the Ibc module.
/// For additional Modules, the packet endpoints should be implemented
/// The Channel endpoints are usually not implemented besides storing the channel ids
#[cosmwasm_schema::cw_serde]
pub enum IbcModuleMsg {
    ChannelOpen(IbcChannelOpenMsg),
    ChannelConnect(IbcChannelConnectMsg),
    ChannelClose(IbcChannelCloseMsg),

    PacketReceive(IbcPacketReceiveMsg),
    PacketAcknowledgement(IbcPacketAckMsg),
    PacketTimeout(IbcPacketTimeoutMsg),
}

pub trait Ibc: Module<ExecT = IbcMsg, QueryT = MockIbcQuery, SudoT = IbcPacketRelayingMsg> {}

pub type IbcAcceptingModule = AcceptingModule<IbcMsg, MockIbcQuery, IbcPacketRelayingMsg>;

impl Ibc for IbcAcceptingModule {}

pub type IbcFailingModule = FailingModule<IbcMsg, MockIbcQuery, IbcPacketRelayingMsg>;

impl Ibc for IbcFailingModule {}
=======
use cosmwasm_std::{Empty, IbcMsg, IbcQuery};
///Manages Inter-Blockchain Communication (IBC) functionalities.
///This trait is critical for testing contracts that involve cross-chain interactions,
///reflecting the interconnected nature of the Cosmos ecosystem.
pub trait Ibc: Module<ExecT = IbcMsg, QueryT = IbcQuery, SudoT = Empty> {}
/// Ideal for testing contracts that involve IBC, this module is designed to successfully
/// handle cross-chain messages. It's key for ensuring that your contract can smoothly interact
/// with other blockchains in the Cosmos network.
pub type IbcAcceptingModule = AcceptingModule<IbcMsg, IbcQuery, Empty>;

impl Ibc for IbcAcceptingModule {}
/// Use this to test how your contract deals with problematic IBC scenarios.
/// It's a module that deliberately fails in handling IBC messages, allowing you
/// to check how your contract behaves in less-than-ideal cross-chain communication situations.
pub type IbcFailingModule = FailingModule<IbcMsg, IbcQuery, Empty>;
>>>>>>> 299b412d

#[cfg(test)]
mod test;<|MERGE_RESOLUTION|>--- conflicted
+++ resolved
@@ -1,13 +1,13 @@
+//! Ibc Module adds IBC support to cw-multi-test
+#![allow(missing_docs)]
 use cosmwasm_std::{
     IbcChannelCloseMsg, IbcChannelConnectMsg, IbcChannelOpenMsg, IbcMsg, IbcPacketAckMsg,
     IbcPacketReceiveMsg, IbcPacketTimeoutMsg,
 };
 
 use crate::{AcceptingModule, FailingModule, Module};
-<<<<<<< HEAD
 
 pub mod addresses;
-pub mod api;
 pub mod relayer;
 mod simple_ibc;
 mod state;
@@ -15,7 +15,6 @@
 
 pub use self::types::IbcPacketRelayingMsg;
 use self::types::MockIbcQuery;
-pub use simple_ibc::IbcSimpleModule;
 
 /// This is added for modules to implement actions upon ibc actions.
 /// This kind of execution flow is copied from the WASM way of doing things and is not 100% completetely compatible with the IBC standard
@@ -24,41 +23,36 @@
 /// The Channel endpoints are usually not implemented besides storing the channel ids
 #[cosmwasm_schema::cw_serde]
 pub enum IbcModuleMsg {
+    /// Open an IBC Channel (2 first steps)
     ChannelOpen(IbcChannelOpenMsg),
+    /// Connect an IBC Channel (2 last steps)
     ChannelConnect(IbcChannelConnectMsg),
+    /// Close an IBC Channel
     ChannelClose(IbcChannelCloseMsg),
 
+    /// Receive an IBC Packet
     PacketReceive(IbcPacketReceiveMsg),
+    /// Receive an IBC Acknowledgement for a packet
     PacketAcknowledgement(IbcPacketAckMsg),
+    /// Receive an IBC Timeout for a packet
     PacketTimeout(IbcPacketTimeoutMsg),
 }
-
-pub trait Ibc: Module<ExecT = IbcMsg, QueryT = MockIbcQuery, SudoT = IbcPacketRelayingMsg> {}
-
-pub type IbcAcceptingModule = AcceptingModule<IbcMsg, MockIbcQuery, IbcPacketRelayingMsg>;
-
-impl Ibc for IbcAcceptingModule {}
-
-pub type IbcFailingModule = FailingModule<IbcMsg, MockIbcQuery, IbcPacketRelayingMsg>;
-
-impl Ibc for IbcFailingModule {}
-=======
-use cosmwasm_std::{Empty, IbcMsg, IbcQuery};
 ///Manages Inter-Blockchain Communication (IBC) functionalities.
 ///This trait is critical for testing contracts that involve cross-chain interactions,
 ///reflecting the interconnected nature of the Cosmos ecosystem.
-pub trait Ibc: Module<ExecT = IbcMsg, QueryT = IbcQuery, SudoT = Empty> {}
+pub trait Ibc: Module<ExecT = IbcMsg, QueryT = MockIbcQuery, SudoT = IbcPacketRelayingMsg> {}
 /// Ideal for testing contracts that involve IBC, this module is designed to successfully
 /// handle cross-chain messages. It's key for ensuring that your contract can smoothly interact
 /// with other blockchains in the Cosmos network.
-pub type IbcAcceptingModule = AcceptingModule<IbcMsg, IbcQuery, Empty>;
+pub type IbcAcceptingModule = AcceptingModule<IbcMsg, MockIbcQuery, IbcPacketRelayingMsg>;
 
 impl Ibc for IbcAcceptingModule {}
 /// Use this to test how your contract deals with problematic IBC scenarios.
 /// It's a module that deliberately fails in handling IBC messages, allowing you
 /// to check how your contract behaves in less-than-ideal cross-chain communication situations.
-pub type IbcFailingModule = FailingModule<IbcMsg, IbcQuery, Empty>;
->>>>>>> 299b412d
+pub type IbcFailingModule = FailingModule<IbcMsg, MockIbcQuery, IbcPacketRelayingMsg>;
+
+impl Ibc for IbcFailingModule {}
 
 #[cfg(test)]
 mod test;