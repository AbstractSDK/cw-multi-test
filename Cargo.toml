--- conflicted
+++ resolved
@@ -1,14 +1,10 @@
 [package]
-<<<<<<< HEAD
 name = "abstract-cw-multi-test"
-version = "0.21.0"
-authors = ["Ethan Frey <ethanfrey@users.noreply.github.com>"]
-edition = "2021"
-=======
-name = "cw-multi-test"
 version = "1.0.0"
-authors = ["Ethan Frey <ethanfrey@users.noreply.github.com>", "Dariusz Depta <DariuszDepta@users.noreply.github.com>"]
->>>>>>> 5cfbfea9
+authors = [
+    "Ethan Frey <ethanfrey@users.noreply.github.com>",
+    "Dariusz Depta <DariuszDepta@users.noreply.github.com>",
+]
 description = "Testing tools for multi-contract interactions"
 repository = "https://github.com/CosmWasm/cw-multi-test"
 homepage = "https://cosmwasm.com"
@@ -24,19 +20,13 @@
 cosmwasm_1_4 = ["cosmwasm_1_3", "cosmwasm-std/cosmwasm_1_4"]
 
 [dependencies]
-<<<<<<< HEAD
-anyhow = "1.0.79"
-bech32 = "0.9.1"
-cosmwasm-std = { version = "1.5.0", features = [
+anyhow = "1.0.81"
+bech32 = "0.11.0"
+cosmwasm-std = { version = "1.5.3", features = [
     "iterator",
     "staking",
     "stargate",
 ] }
-=======
-anyhow = "1.0.81"
-bech32 = "0.11.0"
-cosmwasm-std = { version = "1.5.3", features = ["iterator", "staking", "stargate"] }
->>>>>>> 5cfbfea9
 cw-storage-plus = "1.2.0"
 cw-utils = "1.0.3"
 derivative = "2.2.0"
