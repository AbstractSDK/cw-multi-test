[package]
name = "abstract-cw-multi-test"
version = "2.0.0"
authors = [
    "Ethan Frey <ethanfrey@users.noreply.github.com>",
    "Dariusz Depta <DariuszDepta@users.noreply.github.com>",
]
description = "Testing tools for multi-contract interactions"
repository = "https://github.com/CosmWasm/cw-multi-test"
homepage = "https://cosmwasm.com"
license = "Apache-2.0"
edition = "2021"

[features]
default = []
backtrace = ["anyhow/backtrace"]
cosmwasm_1_1 = ["cosmwasm-std/cosmwasm_1_1"]
cosmwasm_1_2 = ["cosmwasm_1_1", "cosmwasm-std/cosmwasm_1_2"]
cosmwasm_1_3 = ["cosmwasm_1_2", "cosmwasm-std/cosmwasm_1_3"]
cosmwasm_1_4 = ["cosmwasm_1_3", "cosmwasm-std/cosmwasm_1_4"]
cosmwasm_2_0 = ["cosmwasm_1_4", "cosmwasm-std/cosmwasm_2_0"]

[dependencies]
anyhow = "1.0.86"
bech32 = "0.11.0"
<<<<<<< HEAD
cosmwasm-std = { version = "2.0.4", features = ["staking", "stargate"] }
=======
cosmwasm-std = { version = "2.0.2", features = [
    "iterator",
    "staking",
    "stargate",
] }
>>>>>>> dbf511c8
cw-storage-plus = "2.0.0"
cw-utils = "2.0.0"
derivative = "2.2.0"
itertools = "0.13.0"
prost = "0.12.6"
schemars = "0.8.21"
serde = "1.0.203"
sha2 = "0.10.8"
thiserror = "1.0.61"

serde_json = "1.0.40"
cosmwasm-schema = "2.0.3"
log = "0.4.20"
cw20-ics20 = "2.0.0"
hex = "0.4.3"

[dev-dependencies]
hex = "0.4.3"
hex-literal = "0.4.1"
once_cell = "1.19.0"

polytone-note = { version = "1.0.0" }
polytone-voice = { version = "1.0.0" }
polytone-proxy = { version = "1.0.0" }
polytone = { version = "1.0.0" }<|MERGE_RESOLUTION|>--- conflicted
+++ resolved
@@ -1,5 +1,5 @@
 [package]
-name = "abstract-cw-multi-test"
+name = "cw-multi-test"
 version = "2.0.0"
 authors = [
     "Ethan Frey <ethanfrey@users.noreply.github.com>",
@@ -23,15 +23,7 @@
 [dependencies]
 anyhow = "1.0.86"
 bech32 = "0.11.0"
-<<<<<<< HEAD
 cosmwasm-std = { version = "2.0.4", features = ["staking", "stargate"] }
-=======
-cosmwasm-std = { version = "2.0.2", features = [
-    "iterator",
-    "staking",
-    "stargate",
-] }
->>>>>>> dbf511c8
 cw-storage-plus = "2.0.0"
 cw-utils = "2.0.0"
 derivative = "2.2.0"
