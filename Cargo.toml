[package]
<<<<<<< HEAD
name = "abstract-cw-multi-test"
version = "1.0.0"
authors = [
    "Ethan Frey <ethanfrey@users.noreply.github.com>",
    "Dariusz Depta <DariuszDepta@users.noreply.github.com>",
]
=======
name = "cw-multi-test"
version = "2.0.1"
authors = ["Ethan Frey <ethanfrey@users.noreply.github.com>", "Dariusz Depta <DariuszDepta@users.noreply.github.com>"]
>>>>>>> 5f29645c
description = "Testing tools for multi-contract interactions"
repository = "https://github.com/CosmWasm/cw-multi-test"
homepage = "https://cosmwasm.com"
license = "Apache-2.0"
edition = "2021"

[features]
<<<<<<< HEAD
default = ["cosmwasm_1_3"]
backtrace = ["anyhow/backtrace"]
cosmwasm_1_1 = ["cosmwasm-std/cosmwasm_1_1", "cosmwasm-std/ibc3"]
cosmwasm_1_2 = ["cosmwasm_1_1", "cosmwasm-std/cosmwasm_1_2"]
cosmwasm_1_3 = ["cosmwasm_1_2", "cosmwasm-std/cosmwasm_1_3"]
cosmwasm_1_4 = ["cosmwasm_1_3", "cosmwasm-std/cosmwasm_1_4"]
=======
default = ["cosmwasm_2_0"]
backtrace = ["anyhow/backtrace"]
cosmwasm_2_0 = ["cosmwasm-std/cosmwasm_2_0"]
>>>>>>> 5f29645c

[dependencies]
anyhow = "1.0.82"
bech32 = "0.11.0"
<<<<<<< HEAD
cosmwasm-std = { version = "1.5.3", features = [
    "iterator",
    "staking",
    "stargate",
] }
cw-storage-plus = "1.2.0"
cw-utils = "1.0.3"
=======
cosmwasm-std = { version = "2.0.1", features = ["iterator", "staking", "stargate"] }
cw-storage-plus = "2.0.0"
cw-utils = "2.0.0"
>>>>>>> 5f29645c
derivative = "2.2.0"
itertools = "0.12.1"
prost = "0.12.4"
schemars = "0.8.16"
serde = "1.0.198"
sha2 = "0.10.8"
thiserror = "1.0.59"

serde_json = "1.0.40"
cosmwasm-schema = "1.3.3"
log = "0.4.20"
cw20-ics20 = "1.1.0"
hex = "0.4.3"

[dev-dependencies]
hex = "0.4.3"
hex-literal = "0.4.1"
once_cell = "1.19.0"

polytone-note = { version = "1.0.0" }
polytone-voice = { version = "1.0.0" }
polytone-proxy = { version = "1.0.0" }
polytone = { version = "1.0.0" }<|MERGE_RESOLUTION|>--- conflicted
+++ resolved
@@ -1,16 +1,10 @@
 [package]
-<<<<<<< HEAD
 name = "abstract-cw-multi-test"
-version = "1.0.0"
+version = "2.0.0"
 authors = [
     "Ethan Frey <ethanfrey@users.noreply.github.com>",
     "Dariusz Depta <DariuszDepta@users.noreply.github.com>",
 ]
-=======
-name = "cw-multi-test"
-version = "2.0.1"
-authors = ["Ethan Frey <ethanfrey@users.noreply.github.com>", "Dariusz Depta <DariuszDepta@users.noreply.github.com>"]
->>>>>>> 5f29645c
 description = "Testing tools for multi-contract interactions"
 repository = "https://github.com/CosmWasm/cw-multi-test"
 homepage = "https://cosmwasm.com"
@@ -18,35 +12,20 @@
 edition = "2021"
 
 [features]
-<<<<<<< HEAD
-default = ["cosmwasm_1_3"]
-backtrace = ["anyhow/backtrace"]
-cosmwasm_1_1 = ["cosmwasm-std/cosmwasm_1_1", "cosmwasm-std/ibc3"]
-cosmwasm_1_2 = ["cosmwasm_1_1", "cosmwasm-std/cosmwasm_1_2"]
-cosmwasm_1_3 = ["cosmwasm_1_2", "cosmwasm-std/cosmwasm_1_3"]
-cosmwasm_1_4 = ["cosmwasm_1_3", "cosmwasm-std/cosmwasm_1_4"]
-=======
 default = ["cosmwasm_2_0"]
 backtrace = ["anyhow/backtrace"]
 cosmwasm_2_0 = ["cosmwasm-std/cosmwasm_2_0"]
->>>>>>> 5f29645c
 
 [dependencies]
 anyhow = "1.0.82"
 bech32 = "0.11.0"
-<<<<<<< HEAD
-cosmwasm-std = { version = "1.5.3", features = [
+cosmwasm-std = { version = "2.0.1", features = [
     "iterator",
     "staking",
     "stargate",
 ] }
-cw-storage-plus = "1.2.0"
-cw-utils = "1.0.3"
-=======
-cosmwasm-std = { version = "2.0.1", features = ["iterator", "staking", "stargate"] }
 cw-storage-plus = "2.0.0"
 cw-utils = "2.0.0"
->>>>>>> 5f29645c
 derivative = "2.2.0"
 itertools = "0.12.1"
 prost = "0.12.4"
@@ -56,9 +35,9 @@
 thiserror = "1.0.59"
 
 serde_json = "1.0.40"
-cosmwasm-schema = "1.3.3"
+cosmwasm-schema = "2.0.3"
 log = "0.4.20"
-cw20-ics20 = "1.1.0"
+cw20-ics20 = "2.0.0"
 hex = "0.4.3"
 
 [dev-dependencies]
