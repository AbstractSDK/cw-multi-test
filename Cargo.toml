[package]
name = "cw-multi-test"
<<<<<<< HEAD
version = "0.16.7"
=======
version = "0.19.0"
>>>>>>> ffb12714
authors = ["Ethan Frey <ethanfrey@users.noreply.github.com>"]
edition = "2021"
description = "Testing tools for multi-contract interactions"
license = "Apache-2.0"
repository = "https://github.com/CosmWasm/cw-multi-test"
homepage = "https://cosmwasm.com"

[features]
<<<<<<< HEAD
default = ["iterator", "staking", "cosmwasm_1_2"]
iterator = ["cosmwasm-std/iterator"]
stargate = ["cosmwasm-std/stargate"]
staking = ["cosmwasm-std/staking"]
=======
default = []
>>>>>>> ffb12714
backtrace = ["anyhow/backtrace"]
cosmwasm_1_1 = ["cosmwasm-std/cosmwasm_1_1"]
cosmwasm_1_2 = ["cosmwasm_1_1", "cosmwasm-std/cosmwasm_1_2"]
cosmwasm_1_3 = ["cosmwasm_1_2", "cosmwasm-std/cosmwasm_1_3"]
cosmwasm_1_4 = ["cosmwasm_1_3", "cosmwasm-std/cosmwasm_1_4"]

[dependencies]
anyhow = "1.0.75"
bech32 = "0.9.1"
cosmwasm-std = { version = "1.5.0", features = ["iterator", "staking", "stargate"] }
cw-storage-plus = "1.2.0"
cw-utils = "1.0.3"
derivative = "2.2.0"
itertools = "0.12.0"
prost = "0.12.3"
schemars = "0.8.16"
serde = "1.0.193"
sha2 = "0.10.8"
thiserror = "1.0.50"

# We don't use the following dependencies directly. They're dependencies of our dependencies.
# We specify them to tighten their version requirements so that builds with `-Zminimal-versions` work.
# Once we bump `cosmwasm-*` deps to a version after `1.1.5`, we can remove these.
k256 = { version = "0.11.1", features = ["ecdsa"] }
cw-orch-daemon = { version = "0.16.0" }
cw-orch-networks = { version = "0.16.0" }
tokio = "1.28.2"
ibc-chain-registry = "0.25.0"
cosmwasm-vm = { version = "1.2", features = [
    "staking",
    "stargate",
    "iterator",
] }
bincode = "1.3.3"
base64 = "0.21.2"
cw20 = "1.0.1"
ibc-relayer-types = "0.25.1"
cosmrs = "0.14.0"
num-bigint = "0.4.3"
num-traits = "0.2.15"
cosmwasm-crypto = "1.2.7"
tonic = "0.9.2"
generic_static = "0.2.0"
once_cell = "1.18.0"
lazy_static = "1.4.0"
log = "0.4.19"
env_logger = "0.10.0"
cosmwasm-schema = "1.2.7"
bech32 = "0.9.1"
treediff = { version = "4.0.2", features = ["with-rustc-serialize"] }
rustc-serialize = "0.3.24"
serde_json = "1.0.105"

[dev-dependencies]
<<<<<<< HEAD
# We don't use the following dependency directly,
# we tighten the version so that builds with `-Zminimal-versions` work.
serde_json = "1.0.105"

dotenv = "0.15.0"

# Abstract
# abstract-interface = {verion="0.16.1", git="https://github.com/AbstractSDK/contracts.git"}
# abstract-core = {verion="0.16.1", git="https://github.com/AbstractSDK/contracts.git"}
# abstract-dex-adapter = { git = "https://github.com/AbstractSDK/adapters.git", default-features = false }
hex = "0.4.3"
cw-asset = "3.0.0"

moneymarket = { git = "https://github.com/CavernPerson/money-market-contracts" }
=======
hex = "0.4.3"
hex-literal = "0.4.1"
once_cell = "1.18.0"
>>>>>>> ffb12714
<|MERGE_RESOLUTION|>--- conflicted
+++ resolved
@@ -1,10 +1,6 @@
 [package]
 name = "cw-multi-test"
-<<<<<<< HEAD
-version = "0.16.7"
-=======
 version = "0.19.0"
->>>>>>> ffb12714
 authors = ["Ethan Frey <ethanfrey@users.noreply.github.com>"]
 edition = "2021"
 description = "Testing tools for multi-contract interactions"
@@ -13,14 +9,7 @@
 homepage = "https://cosmwasm.com"
 
 [features]
-<<<<<<< HEAD
-default = ["iterator", "staking", "cosmwasm_1_2"]
-iterator = ["cosmwasm-std/iterator"]
-stargate = ["cosmwasm-std/stargate"]
-staking = ["cosmwasm-std/staking"]
-=======
 default = []
->>>>>>> ffb12714
 backtrace = ["anyhow/backtrace"]
 cosmwasm_1_1 = ["cosmwasm-std/cosmwasm_1_1"]
 cosmwasm_1_2 = ["cosmwasm_1_1", "cosmwasm-std/cosmwasm_1_2"]
@@ -30,7 +19,11 @@
 [dependencies]
 anyhow = "1.0.75"
 bech32 = "0.9.1"
-cosmwasm-std = { version = "1.5.0", features = ["iterator", "staking", "stargate"] }
+cosmwasm-std = { version = "1.5.0", features = [
+    "iterator",
+    "staking",
+    "stargate",
+] }
 cw-storage-plus = "1.2.0"
 cw-utils = "1.0.3"
 derivative = "2.2.0"
@@ -69,29 +62,19 @@
 log = "0.4.19"
 env_logger = "0.10.0"
 cosmwasm-schema = "1.2.7"
-bech32 = "0.9.1"
 treediff = { version = "4.0.2", features = ["with-rustc-serialize"] }
 rustc-serialize = "0.3.24"
 serde_json = "1.0.105"
 
 [dev-dependencies]
-<<<<<<< HEAD
 # We don't use the following dependency directly,
 # we tighten the version so that builds with `-Zminimal-versions` work.
 serde_json = "1.0.105"
 
 dotenv = "0.15.0"
-
-# Abstract
-# abstract-interface = {verion="0.16.1", git="https://github.com/AbstractSDK/contracts.git"}
-# abstract-core = {verion="0.16.1", git="https://github.com/AbstractSDK/contracts.git"}
-# abstract-dex-adapter = { git = "https://github.com/AbstractSDK/adapters.git", default-features = false }
-hex = "0.4.3"
 cw-asset = "3.0.0"
-
-moneymarket = { git = "https://github.com/CavernPerson/money-market-contracts" }
-=======
 hex = "0.4.3"
 hex-literal = "0.4.1"
 once_cell = "1.18.0"
->>>>>>> ffb12714
+
+moneymarket = { git = "https://github.com/CavernPerson/money-market-contracts" }