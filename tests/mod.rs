#![cfg(test)]

<<<<<<< HEAD
use bech32::{decode, encode, FromBase32, ToBase32, Variant};
use cosmwasm_std::{
    instantiate2_address, Addr, Api, CanonicalAddr, RecoverPubkeyError, StdError, StdResult,
    Storage, VerificationError,
};
pub extern crate abstract_cw_multi_test as cw_multi_test;
use cw_multi_test::error::AnyResult;
use cw_multi_test::AddressGenerator;
=======
>>>>>>> ffb12714
use cw_storage_plus::Item;
use serde::{Deserialize, Serialize};

mod test_addons;
mod test_app;
mod test_app_builder;
mod test_module;
mod test_wasm;

const COUNTER: Item<u64> = Item::new("count");

#[derive(Debug, Clone, Serialize, Deserialize)]
#[serde(rename_all = "snake_case")]
enum CounterQueryMsg {
    Counter {},
}

#[derive(Debug, Clone, Serialize, Deserialize)]
struct CounterResponseMsg {
    value: u64,
}

mod test_contracts {
    use super::*;

    pub mod counter {
        use super::*;
        use cosmwasm_std::{
            to_json_binary, Binary, Deps, DepsMut, Empty, Env, MessageInfo, Response, StdError,
            WasmMsg,
        };
        use cw_multi_test::{Contract, ContractWrapper};

        fn instantiate(
            deps: DepsMut,
            _env: Env,
            _info: MessageInfo,
            _msg: Empty,
        ) -> Result<Response, StdError> {
            COUNTER.save(deps.storage, &1).unwrap();
            Ok(Response::default())
        }

        fn execute(
            deps: DepsMut,
            _env: Env,
            _info: MessageInfo,
            _msg: WasmMsg,
        ) -> Result<Response, StdError> {
            if let Some(mut counter) = COUNTER.may_load(deps.storage).unwrap() {
                counter += 1;
                COUNTER.save(deps.storage, &counter).unwrap();
            }
            Ok(Response::default())
        }

        fn query(deps: Deps, _env: Env, msg: CounterQueryMsg) -> Result<Binary, StdError> {
            match msg {
                CounterQueryMsg::Counter { .. } => Ok(to_json_binary(&CounterResponseMsg {
                    value: COUNTER.may_load(deps.storage).unwrap().unwrap(),
                })?),
            }
        }

        pub fn contract() -> Box<dyn Contract<Empty>> {
            Box::new(ContractWrapper::new_with_empty(execute, instantiate, query))
        }
    }
}<|MERGE_RESOLUTION|>--- conflicted
+++ resolved
@@ -1,6 +1,5 @@
 #![cfg(test)]
 
-<<<<<<< HEAD
 use bech32::{decode, encode, FromBase32, ToBase32, Variant};
 use cosmwasm_std::{
     instantiate2_address, Addr, Api, CanonicalAddr, RecoverPubkeyError, StdError, StdResult,
@@ -9,13 +8,9 @@
 pub extern crate abstract_cw_multi_test as cw_multi_test;
 use cw_multi_test::error::AnyResult;
 use cw_multi_test::AddressGenerator;
-=======
->>>>>>> ffb12714
 use cw_storage_plus::Item;
 use serde::{Deserialize, Serialize};
 
-mod test_addons;
-mod test_app;
 mod test_app_builder;
 mod test_module;
 mod test_wasm;
